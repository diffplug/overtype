/**
 * OverType - A lightweight markdown editor library with perfect WYSIWYG alignment
 * @version 1.0.0
 * @license MIT
 */

import { MarkdownParser } from './parser.js';
import { ShortcutsManager } from './shortcuts.js';
import { generateStyles } from './styles.js';
import { getTheme, mergeTheme, solar, themeToCSSVars } from './themes.js';
import { Toolbar } from './toolbar.js';
import { LinkTooltip } from './link-tooltip.js';

/**
 * OverType Editor Class
 */
class OverType {
    // Static properties
    static instances = new WeakMap();
    static stylesInjected = false;
    static globalListenersInitialized = false;
    static instanceCount = 0;

    /**
     * Constructor - Always returns an array of instances
     * @param {string|Element|NodeList|Array} target - Target element(s)
     * @param {Object} options - Configuration options
     * @returns {Array} Array of OverType instances
     */
    constructor(target, options = {}) {
      // Convert target to array of elements
      let elements;

      if (typeof target === 'string') {
        elements = document.querySelectorAll(target);
        if (elements.length === 0) {
          throw new Error(`No elements found for selector: ${target}`);
        }
        elements = Array.from(elements);
      } else if (target instanceof Element) {
        elements = [target];
      } else if (target instanceof NodeList) {
        elements = Array.from(target);
      } else if (Array.isArray(target)) {
        elements = target;
      } else {
        throw new Error('Invalid target: must be selector string, Element, NodeList, or Array');
      }

      // Initialize all elements and return array
      const instances = elements.map(element => {
        // Check for existing instance
        if (element.overTypeInstance) {
          // Re-init existing instance
          element.overTypeInstance.reinit(options);
          return element.overTypeInstance;
        }

        // Create new instance
        const instance = Object.create(OverType.prototype);
        instance._init(element, options);
        element.overTypeInstance = instance;
        OverType.instances.set(element, instance);
        return instance;
      });

      return instances;
    }

    /**
     * Internal initialization
     * @private
     */
    _init(element, options = {}) {
      this.element = element;

      // Store the original theme option before merging
      this.instanceTheme = options.theme || null;

      this.options = this._mergeOptions(options);
      this.instanceId = ++OverType.instanceCount;
      this.initialized = false;

      // Inject styles if needed
      OverType.injectStyles();

      // Initialize global listeners
      OverType.initGlobalListeners();

      // Check for existing OverType DOM structure
      const container = element.querySelector('.overtype-container');
      const wrapper = element.querySelector('.overtype-wrapper');
      if (container || wrapper) {
        this._recoverFromDOM(container, wrapper);
      } else {
        this._buildFromScratch();
      }

      // Setup shortcuts manager
      this.shortcuts = new ShortcutsManager(this);

      // Setup link tooltip
      this.linkTooltip = new LinkTooltip(this);

      // Setup toolbar if enabled
      if (this.options.toolbar) {
        const toolbarButtons = typeof this.options.toolbar === 'object' ? this.options.toolbar.buttons : null;
        this.toolbar = new Toolbar(this, toolbarButtons);
        this.toolbar.create();

        // Update toolbar states on selection change
        this.textarea.addEventListener('selectionchange', () => {
          this.toolbar.updateButtonStates();
        });
        this.textarea.addEventListener('input', () => {
          this.toolbar.updateButtonStates();
        });
      }

      // Mark as initialized
      this.initialized = true;

      // Call onChange if provided
      if (this.options.onChange) {
        this.options.onChange(this.getValue(), this);
      }
    }

    /**
     * Merge user options with defaults
     * @private
     */
    _mergeOptions(options) {
      const defaults = {
        // Typography
        fontSize: '14px',
        lineHeight: 1.6,
        /* System-first, guaranteed monospaced; avoids Android 'ui-monospace' pitfalls */
        fontFamily: '"SF Mono", SFMono-Regular, Menlo, Monaco, "Cascadia Code", Consolas, "Roboto Mono", "Noto Sans Mono", "Droid Sans Mono", "Ubuntu Mono", "DejaVu Sans Mono", "Liberation Mono", "Courier New", Courier, monospace',
        padding: '16px',

        // Mobile styles
        mobile: {
          fontSize: '16px',  // Prevent zoom on iOS
          padding: '12px',
          lineHeight: 1.5
        },

        // Native textarea properties
        textareaProps: {},

        // Behavior
        autofocus: false,
        autoResize: false,  // Auto-expand height with content
        minHeight: '100px', // Minimum height for autoResize mode
        maxHeight: null,    // Maximum height for autoResize mode (null = unlimited)
        placeholder: 'Start typing...',
        value: '',

        // Callbacks
        onChange: null,
        onKeydown: null,

        // Features
        showActiveLineRaw: false,
        showStats: false,
        toolbar: false,
        statsFormatter: null,
        smartLists: true,  // Enable smart list continuation
        codeHighlighter: null  // Per-instance code highlighter
      };

      // Remove theme and colors from options - these are now global
      const { theme, colors, ...cleanOptions } = options;

      return {
        ...defaults,
        ...cleanOptions
      };
    }

    /**
     * Recover from existing DOM structure
     * @private
     */
    _recoverFromDOM(container, wrapper) {
      // Handle old structure (wrapper only) or new structure (container + wrapper)
      if (container && container.classList.contains('overtype-container')) {
        this.container = container;
        this.wrapper = container.querySelector('.overtype-wrapper');
      } else if (wrapper) {
        // Old structure - just wrapper, no container
        this.wrapper = wrapper;
        // Wrap it in a container for consistency
        this.container = document.createElement('div');
        this.container.className = 'overtype-container';
        // Use instance theme if provided, otherwise use global theme
        const themeToUse = this.instanceTheme || OverType.currentTheme || solar;
        const themeName = typeof themeToUse === 'string' ? themeToUse : themeToUse.name;
        if (themeName) {
          this.container.setAttribute('data-theme', themeName);
        }

        // If using instance theme, apply CSS variables to container
        if (this.instanceTheme) {
          const themeObj = typeof this.instanceTheme === 'string' ? getTheme(this.instanceTheme) : this.instanceTheme;
          if (themeObj && themeObj.colors) {
            const cssVars = themeToCSSVars(themeObj.colors);
            this.container.style.cssText += cssVars;
          }
        }
        wrapper.parentNode.insertBefore(this.container, wrapper);
        this.container.appendChild(wrapper);
      }

      if (!this.wrapper) {
        // No valid structure found
        if (container) container.remove();
        if (wrapper) wrapper.remove();
        this._buildFromScratch();
        return;
      }

      this.textarea = this.wrapper.querySelector('.overtype-input');
      this.preview = this.wrapper.querySelector('.overtype-preview');

      if (!this.textarea || !this.preview) {
        // Partial DOM - clear and rebuild
        this.container.remove();
        this._buildFromScratch();
        return;
      }

      // Store reference on wrapper
      this.wrapper._instance = this;

      // Apply instance-specific styles via CSS custom properties
      if (this.options.fontSize) {
        this.wrapper.style.setProperty('--instance-font-size', this.options.fontSize);
      }
      if (this.options.lineHeight) {
        this.wrapper.style.setProperty('--instance-line-height', String(this.options.lineHeight));
      }
      if (this.options.padding) {
        this.wrapper.style.setProperty('--instance-padding', this.options.padding);
      }

      // Disable autofill, spellcheck, and extensions
      this._configureTextarea();

      // Apply any new options
      this._applyOptions();
    }

    /**
     * Build editor from scratch
     * @private
     */
    _buildFromScratch() {
      // Extract any existing content
      const content = this._extractContent();

      // Clear element
      this.element.innerHTML = '';

      // Create DOM structure
      this._createDOM();

      // Set initial content
      if (content || this.options.value) {
        this.setValue(content || this.options.value);
      }

      // Apply options
      this._applyOptions();
    }

    /**
     * Extract content from element
     * @private
     */
    _extractContent() {
      // Look for existing OverType textarea
      const textarea = this.element.querySelector('.overtype-input');
      if (textarea) return textarea.value;

      // Use element's text content as fallback
      return this.element.textContent || '';
    }

    /**
     * Create DOM structure
     * @private
     */
    _createDOM() {
      // Create container that will hold toolbar and editor
      this.container = document.createElement('div');
      this.container.className = 'overtype-container';

      // Set theme on container - use instance theme if provided
      const themeToUse = this.instanceTheme || OverType.currentTheme || solar;
      const themeName = typeof themeToUse === 'string' ? themeToUse : themeToUse.name;
      if (themeName) {
        this.container.setAttribute('data-theme', themeName);
      }

      // If using instance theme, apply CSS variables to container
      if (this.instanceTheme) {
        const themeObj = typeof this.instanceTheme === 'string' ? getTheme(this.instanceTheme) : this.instanceTheme;
        if (themeObj && themeObj.colors) {
          const cssVars = themeToCSSVars(themeObj.colors);
          this.container.style.cssText += cssVars;
        }
      }

      // Create wrapper for editor
      this.wrapper = document.createElement('div');
      this.wrapper.className = 'overtype-wrapper';


      // Apply instance-specific styles via CSS custom properties
      if (this.options.fontSize) {
        this.wrapper.style.setProperty('--instance-font-size', this.options.fontSize);
      }
      if (this.options.lineHeight) {
        this.wrapper.style.setProperty('--instance-line-height', String(this.options.lineHeight));
      }
      if (this.options.padding) {
        this.wrapper.style.setProperty('--instance-padding', this.options.padding);
      }

      this.wrapper._instance = this;

      // Create textarea
      this.textarea = document.createElement('textarea');
      this.textarea.className = 'overtype-input';
      this.textarea.placeholder = this.options.placeholder;
      this._configureTextarea();

      // Apply any native textarea properties
      if (this.options.textareaProps) {
        Object.entries(this.options.textareaProps).forEach(([key, value]) => {
          if (key === 'className' || key === 'class') {
            this.textarea.className += ' ' + value;
          } else if (key === 'style' && typeof value === 'object') {
            Object.assign(this.textarea.style, value);
          } else {
            this.textarea.setAttribute(key, value);
          }
        });
      }

      // Create preview div
      this.preview = document.createElement('div');
      this.preview.className = 'overtype-preview';
      this.preview.setAttribute('aria-hidden', 'true');

      // Assemble DOM
      this.wrapper.appendChild(this.textarea);
      this.wrapper.appendChild(this.preview);

      // No need to prevent link clicks - pointer-events handles this

      // Add wrapper to container first
      this.container.appendChild(this.wrapper);

      // Add stats bar at the end (bottom) if enabled
      if (this.options.showStats) {
        this.statsBar = document.createElement('div');
        this.statsBar.className = 'overtype-stats';
        this.container.appendChild(this.statsBar);
        this._updateStats();
      }

      // Add container to element
      this.element.appendChild(this.container);

      // Debug logging
      if (window.location.pathname.includes('demo.html')) {
        console.log('_createDOM completed:', {
          elementId: this.element.id,
          autoResize: this.options.autoResize,
          containerClasses: this.container.className,
          hasStats: !!this.statsBar,
          hasToolbar: this.options.toolbar
        });
      }

      // Setup auto-resize if enabled
      if (this.options.autoResize) {
        this._setupAutoResize();
      } else {
        // Ensure auto-resize class is removed if not using auto-resize
        this.container.classList.remove('overtype-auto-resize');

        if (window.location.pathname.includes('demo.html')) {
          console.log('Removed auto-resize class from:', this.element.id);
        }
      }
    }

    /**
     * Configure textarea attributes
     * @private
     */
    _configureTextarea() {
      this.textarea.setAttribute('autocomplete', 'off');
      this.textarea.setAttribute('autocorrect', 'off');
      this.textarea.setAttribute('autocapitalize', 'off');
      this.textarea.setAttribute('spellcheck', 'false');
      this.textarea.setAttribute('data-gramm', 'false');
      this.textarea.setAttribute('data-gramm_editor', 'false');
      this.textarea.setAttribute('data-enable-grammarly', 'false');
    }

    /**
     * Apply options to the editor
     * @private
     */
    _applyOptions() {
      // Apply autofocus
      if (this.options.autofocus) {
        this.textarea.focus();
      }

      // Setup or remove auto-resize
      if (this.options.autoResize) {
        if (!this.container.classList.contains('overtype-auto-resize')) {
          this._setupAutoResize();
        }
      } else {
        // Ensure auto-resize class is removed
        this.container.classList.remove('overtype-auto-resize');
      }

      // Update preview with initial content
      this.updatePreview();
    }

    /**
     * Update preview with parsed markdown
     */
    updatePreview() {
      const text = this.textarea.value;
      const cursorPos = this.textarea.selectionStart;
      const activeLine = this._getCurrentLine(text, cursorPos);

      // Parse markdown
      const html = MarkdownParser.parse(text, activeLine, this.options.showActiveLineRaw, this.options.codeHighlighter);
      this.preview.innerHTML = html || '<span style="color: #808080;">Start typing...</span>';

      // Apply code block backgrounds
      this._applyCodeBlockBackgrounds();

      // Links always have real hrefs now - no need to update them

      // Update stats if enabled
      if (this.options.showStats && this.statsBar) {
        this._updateStats();
      }

      // Trigger onChange callback
      if (this.options.onChange && this.initialized) {
        this.options.onChange(text, this);
      }
    }

    /**
     * Apply background styling to code blocks
     * @private
     */
    _applyCodeBlockBackgrounds() {
      // Find all code fence elements
      const codeFences = this.preview.querySelectorAll('.code-fence');

      // Process pairs of code fences
      for (let i = 0; i < codeFences.length - 1; i += 2) {
        const openFence = codeFences[i];
        const closeFence = codeFences[i + 1];

        // Get parent divs
        const openParent = openFence.parentElement;
        const closeParent = closeFence.parentElement;

        if (!openParent || !closeParent) continue;

        // Make fences display: block
        openFence.style.display = 'block';
        closeFence.style.display = 'block';

        // Apply class to parent divs
        openParent.classList.add('code-block-line');
        closeParent.classList.add('code-block-line');

        // With the new structure, there's a <pre> block between fences, not DIVs
        // We don't need to process anything between the fences anymore
        // The <pre><code> structure already handles the content correctly
      }
    }

    /**
     * Get current line number from cursor position
     * @private
     */
    _getCurrentLine(text, cursorPos) {
      const lines = text.substring(0, cursorPos).split('\n');
      return lines.length - 1;
    }

    /**
     * Handle input events
     * @private
     */
    handleInput(event) {
      this.updatePreview();
    }

    /**
     * Handle keydown events
     * @private
     */
    handleKeydown(event) {
      // Handle Tab key to prevent focus loss and insert spaces
      if (event.key === 'Tab') {
        event.preventDefault();

        const start = this.textarea.selectionStart;
        const end = this.textarea.selectionEnd;
        const value = this.textarea.value;

        // If there's a selection, indent/outdent based on shift key
        if (start !== end && event.shiftKey) {
          // Outdent: remove 2 spaces from start of each selected line
          const before = value.substring(0, start);
          const selection = value.substring(start, end);
          const after = value.substring(end);

          const lines = selection.split('\n');
          const outdented = lines.map(line => line.replace(/^  /, '')).join('\n');

          // Try to use execCommand first to preserve undo history
          if (document.execCommand) {
            // Select the text that needs to be replaced
            this.textarea.setSelectionRange(start, end);
            document.execCommand('insertText', false, outdented);
          } else {
            // Fallback to direct manipulation
            this.textarea.value = before + outdented + after;
            this.textarea.selectionStart = start;
            this.textarea.selectionEnd = start + outdented.length;
          }
        } else if (start !== end) {
          // Indent: add 2 spaces to start of each selected line
          const before = value.substring(0, start);
          const selection = value.substring(start, end);
          const after = value.substring(end);

          const lines = selection.split('\n');
          const indented = lines.map(line => '  ' + line).join('\n');

          // Try to use execCommand first to preserve undo history
          if (document.execCommand) {
            // Select the text that needs to be replaced
            this.textarea.setSelectionRange(start, end);
            document.execCommand('insertText', false, indented);
          } else {
            // Fallback to direct manipulation
            this.textarea.value = before + indented + after;
            this.textarea.selectionStart = start;
            this.textarea.selectionEnd = start + indented.length;
          }
        } else {
          // No selection: just insert 2 spaces
          // Use execCommand to preserve undo history
          if (document.execCommand) {
            document.execCommand('insertText', false, '  ');
          } else {
            // Fallback to direct manipulation
            this.textarea.value = value.substring(0, start) + '  ' + value.substring(end);
            this.textarea.selectionStart = this.textarea.selectionEnd = start + 2;
          }
        }

        // Trigger input event to update preview
        this.textarea.dispatchEvent(new Event('input', { bubbles: true }));
        return;
      }

      // Handle Enter key for smart list continuation
      if (event.key === 'Enter' && !event.shiftKey && !event.metaKey && !event.ctrlKey && this.options.smartLists) {
        if (this.handleSmartListContinuation()) {
          event.preventDefault();
          return;
        }
      }

      // Let shortcuts manager handle other keys
      const handled = this.shortcuts.handleKeydown(event);

      // Call user callback if provided
      if (!handled && this.options.onKeydown) {
        this.options.onKeydown(event, this);
      }
    }

    /**
     * Handle smart list continuation
     * @returns {boolean} Whether the event was handled
     */
    handleSmartListContinuation() {
      const textarea = this.textarea;
      const cursorPos = textarea.selectionStart;
      const context = MarkdownParser.getListContext(textarea.value, cursorPos);

      if (!context || !context.inList) return false;

      // Handle empty list item (exit list)
      if (context.content.trim() === '' && cursorPos >= context.markerEndPos) {
        this.deleteListMarker(context);
        return true;
      }

      // Handle text splitting if cursor is in middle of content
      if (cursorPos > context.markerEndPos && cursorPos < context.lineEnd) {
        this.splitListItem(context, cursorPos);
      } else {
        // Just add new item after current line
        this.insertNewListItem(context);
      }

      // Handle numbered list renumbering
      if (context.listType === 'numbered') {
        this.scheduleNumberedListUpdate();
      }

      return true;
    }

    /**
     * Delete list marker and exit list
     * @private
     */
    deleteListMarker(context) {
      // Select from line start to marker end
      this.textarea.setSelectionRange(context.lineStart, context.markerEndPos);
      document.execCommand('delete');

      // Trigger input event
      this.textarea.dispatchEvent(new Event('input', { bubbles: true }));
    }

    /**
     * Insert new list item
     * @private
     */
    insertNewListItem(context) {
      const newItem = MarkdownParser.createNewListItem(context);
      document.execCommand('insertText', false, '\n' + newItem);

      // Trigger input event
      this.textarea.dispatchEvent(new Event('input', { bubbles: true }));
    }

    /**
     * Split list item at cursor position
     * @private
     */
    splitListItem(context, cursorPos) {
      // Get text after cursor
      const textAfterCursor = context.content.substring(cursorPos - context.markerEndPos);

      // Delete text after cursor
      this.textarea.setSelectionRange(cursorPos, context.lineEnd);
      document.execCommand('delete');

      // Insert new list item with remaining text
      const newItem = MarkdownParser.createNewListItem(context);
      document.execCommand('insertText', false, '\n' + newItem + textAfterCursor);

      // Position cursor after new list marker
      const newCursorPos = this.textarea.selectionStart - textAfterCursor.length;
      this.textarea.setSelectionRange(newCursorPos, newCursorPos);

      // Trigger input event
      this.textarea.dispatchEvent(new Event('input', { bubbles: true }));
    }

    /**
     * Schedule numbered list renumbering
     * @private
     */
    scheduleNumberedListUpdate() {
      // Clear any pending update
      if (this.numberUpdateTimeout) {
        clearTimeout(this.numberUpdateTimeout);
      }

      // Schedule update after current input cycle
      this.numberUpdateTimeout = setTimeout(() => {
        this.updateNumberedLists();
      }, 10);
    }

    /**
     * Update/renumber all numbered lists
     * @private
     */
    updateNumberedLists() {
      const value = this.textarea.value;
      const cursorPos = this.textarea.selectionStart;

      const newValue = MarkdownParser.renumberLists(value);

      if (newValue !== value) {
        // Calculate cursor offset
        let offset = 0;
        const oldLines = value.split('\n');
        const newLines = newValue.split('\n');
        let charCount = 0;

        for (let i = 0; i < oldLines.length && charCount < cursorPos; i++) {
          if (oldLines[i] !== newLines[i]) {
            const diff = newLines[i].length - oldLines[i].length;
            if (charCount + oldLines[i].length < cursorPos) {
              offset += diff;
            }
          }
          charCount += oldLines[i].length + 1; // +1 for newline
        }

        // Update textarea
        this.textarea.value = newValue;
        const newCursorPos = cursorPos + offset;
        this.textarea.setSelectionRange(newCursorPos, newCursorPos);

        // Trigger update
        this.textarea.dispatchEvent(new Event('input', { bubbles: true }));
      }
    }

    /**
     * Handle scroll events
     * @private
     */
    handleScroll(event) {
      // Sync preview scroll with textarea
      this.preview.scrollTop = this.textarea.scrollTop;
      this.preview.scrollLeft = this.textarea.scrollLeft;
    }

    /**
     * Get editor content
     * @returns {string} Current markdown content
     */
    getValue() {
      return this.textarea.value;
    }

    /**
     * Set editor content
     * @param {string} value - Markdown content to set
     */
    setValue(value) {
      this.textarea.value = value;
      this.updatePreview();

      // Update height if auto-resize is enabled
      if (this.options.autoResize) {
        this._updateAutoHeight();
      }
    }


    /**
     * Get the rendered HTML of the current content
     * @param {Object} options - Rendering options
     * @param {boolean} options.cleanHTML - If true, removes syntax markers and OverType-specific classes
     * @returns {string} Rendered HTML
     */
    getRenderedHTML(options = {}) {
      const markdown = this.getValue();
<<<<<<< HEAD
      let html = MarkdownParser.parse(markdown, -1, false, this.options.codeHighlighter);

      if (processForPreview) {
        // Post-process HTML for preview mode
        html = MarkdownParser.postProcessHTML(html, this.options.codeHighlighter);
=======
      let html = MarkdownParser.parse(markdown);
      
      if (options.cleanHTML) {
        // Remove all syntax marker spans for clean HTML export
        html = html.replace(/<span class="syntax-marker[^"]*">.*?<\/span>/g, '');
        // Remove OverType-specific classes
        html = html.replace(/\sclass="(bullet-list|ordered-list|code-fence|hr-marker|blockquote|url-part)"/g, '');
        // Clean up empty class attributes
        html = html.replace(/\sclass=""/g, '');
>>>>>>> 9e3c2c48
      }

      return html;
    }

    /**
     * Get the current preview element's HTML
     * This includes all syntax markers and OverType styling
     * @returns {string} Current preview HTML (as displayed)
     */
    getPreviewHTML() {
      return this.preview.innerHTML;
    }
    
    /**
     * Get clean HTML without any OverType-specific markup
     * Useful for exporting to other formats or storage
     * @returns {string} Clean HTML suitable for export
     */
    getCleanHTML() {
      return this.getRenderedHTML({ cleanHTML: true });
    }

    /**
     * Focus the editor
     */
    focus() {
      this.textarea.focus();
    }

    /**
     * Blur the editor
     */
    blur() {
      this.textarea.blur();
    }

    /**
     * Check if editor is initialized
     * @returns {boolean}
     */
    isInitialized() {
      return this.initialized;
    }

    /**
     * Re-initialize with new options
     * @param {Object} options - New options to apply
     */
    reinit(options = {}) {
      this.options = this._mergeOptions({ ...this.options, ...options });
      this._applyOptions();
      this.updatePreview();
    }

    /**
     * Set instance-specific code highlighter
     * @param {Function|null} highlighter - Function that takes (code, language) and returns highlighted HTML
     */
    setCodeHighlighter(highlighter) {
      this.options.codeHighlighter = highlighter;
      this.updatePreview();
    }

    /**
     * Update stats bar
     * @private
     */
    _updateStats() {
      if (!this.statsBar) return;

      const value = this.textarea.value;
      const lines = value.split('\n');
      const chars = value.length;
      const words = value.split(/\s+/).filter(w => w.length > 0).length;

      // Calculate line and column
      const selectionStart = this.textarea.selectionStart;
      const beforeCursor = value.substring(0, selectionStart);
      const linesBeforeCursor = beforeCursor.split('\n');
      const currentLine = linesBeforeCursor.length;
      const currentColumn = linesBeforeCursor[linesBeforeCursor.length - 1].length + 1;

      // Use custom formatter if provided
      if (this.options.statsFormatter) {
        this.statsBar.innerHTML = this.options.statsFormatter({
          chars,
          words,
          lines: lines.length,
          line: currentLine,
          column: currentColumn
        });
      } else {
        // Default format with live dot
        this.statsBar.innerHTML = `
          <div class="overtype-stat">
            <span class="live-dot"></span>
            <span>${chars} chars, ${words} words, ${lines.length} lines</span>
          </div>
          <div class="overtype-stat">Line ${currentLine}, Col ${currentColumn}</div>
        `;
      }
    }

    /**
     * Setup auto-resize functionality
     * @private
     */
    _setupAutoResize() {
      // Add auto-resize class for styling
      this.container.classList.add('overtype-auto-resize');

      // Store previous height for comparison
      this.previousHeight = null;

      // Initial height update
      this._updateAutoHeight();

      // Listen for input events
      this.textarea.addEventListener('input', () => this._updateAutoHeight());

      // Listen for window resize
      window.addEventListener('resize', () => this._updateAutoHeight());
    }

    /**
     * Update height based on scrollHeight
     * @private
     */
    _updateAutoHeight() {
      if (!this.options.autoResize) return;

      const textarea = this.textarea;
      const preview = this.preview;
      const wrapper = this.wrapper;

      // Get computed styles
      const computed = window.getComputedStyle(textarea);
      const paddingTop = parseFloat(computed.paddingTop);
      const paddingBottom = parseFloat(computed.paddingBottom);

      // Store scroll positions
      const scrollTop = textarea.scrollTop;

      // Reset height to get accurate scrollHeight
      textarea.style.setProperty('height', 'auto', 'important');

      // Calculate new height based on scrollHeight
      let newHeight = textarea.scrollHeight;

      // Apply min height constraint
      if (this.options.minHeight) {
        const minHeight = parseInt(this.options.minHeight);
        newHeight = Math.max(newHeight, minHeight);
      }

      // Apply max height constraint
      let overflow = 'hidden';
      if (this.options.maxHeight) {
        const maxHeight = parseInt(this.options.maxHeight);
        if (newHeight > maxHeight) {
          newHeight = maxHeight;
          overflow = 'auto';
        }
      }

      // Apply the new height to all elements with !important to override base styles
      const heightPx = newHeight + 'px';
      textarea.style.setProperty('height', heightPx, 'important');
      textarea.style.setProperty('overflow-y', overflow, 'important');

      preview.style.setProperty('height', heightPx, 'important');
      preview.style.setProperty('overflow-y', overflow, 'important');

      wrapper.style.setProperty('height', heightPx, 'important');

      // Restore scroll position
      textarea.scrollTop = scrollTop;
      preview.scrollTop = scrollTop;

      // Track if height changed
      if (this.previousHeight !== newHeight) {
        this.previousHeight = newHeight;
        // Could dispatch a custom event here if needed
      }
    }

    /**
     * Show or hide stats bar
     * @param {boolean} show - Whether to show stats
     */
    showStats(show) {
      this.options.showStats = show;

      if (show && !this.statsBar) {
        // Create stats bar (add to container, not wrapper)
        this.statsBar = document.createElement('div');
        this.statsBar.className = 'overtype-stats';
        this.container.appendChild(this.statsBar);
        this._updateStats();
      } else if (!show && this.statsBar) {
        // Remove stats bar
        this.statsBar.remove();
        this.statsBar = null;
      }
    }

    /**
     * Show or hide the plain textarea (toggle overlay visibility)
     * @param {boolean} show - true to show plain textarea (hide overlay), false to show overlay
     * @returns {boolean} Current plain textarea state
     */
    showPlainTextarea(show) {
      if (show) {
        // Show plain textarea mode (hide overlay)
        this.container.classList.add('plain-mode');
      } else {
        // Show overlay mode (hide plain textarea text)
        this.container.classList.remove('plain-mode');
      }

      // Update toolbar button if exists
      if (this.toolbar) {
        const toggleBtn = this.container.querySelector('[data-action="toggle-plain"]');
        if (toggleBtn) {
          // Button is active when showing overlay (not plain mode)
          toggleBtn.classList.toggle('active', !show);
          toggleBtn.title = show ? 'Show markdown preview' : 'Show plain textarea';
        }
      }

      return show;
    }

    /**
     * Show/hide preview mode
     * @param {boolean} show - Show preview mode if true, edit mode if false
     * @returns {boolean} Current preview mode state
     */
    showPreviewMode(show) {
      if (show) {
        // Show preview mode (hide textarea, make preview interactive)
        this.container.classList.add('preview-mode');
      } else {
        // Show edit mode
        this.container.classList.remove('preview-mode');
      }

      return show;
    }

    /**
     * Destroy the editor instance
     */
    destroy() {
      // Remove instance reference
      this.element.overTypeInstance = null;
      OverType.instances.delete(this.element);

      // Cleanup shortcuts
      if (this.shortcuts) {
        this.shortcuts.destroy();
      }

      // Remove DOM if created by us
      if (this.wrapper) {
        const content = this.getValue();
        this.wrapper.remove();

        // Restore original content
        this.element.textContent = content;
      }

      this.initialized = false;
    }

    // ===== Static Methods =====

    /**
     * Initialize multiple editors (static convenience method)
     * @param {string|Element|NodeList|Array} target - Target element(s)
     * @param {Object} options - Configuration options
     * @returns {Array} Array of OverType instances
     */
    static init(target, options = {}) {
      return new OverType(target, options);
    }

    /**
     * Get instance from element
     * @param {Element} element - DOM element
     * @returns {OverType|null} OverType instance or null
     */
    static getInstance(element) {
      return element.overTypeInstance || OverType.instances.get(element) || null;
    }

    /**
     * Destroy all instances
     */
    static destroyAll() {
      const elements = document.querySelectorAll('[data-overtype-instance]');
      elements.forEach(element => {
        const instance = OverType.getInstance(element);
        if (instance) {
          instance.destroy();
        }
      });
    }

    /**
     * Inject styles into the document
     * @param {boolean} force - Force re-injection
     */
    static injectStyles(force = false) {
      if (OverType.stylesInjected && !force) return;

      // Remove any existing OverType styles
      const existing = document.querySelector('style.overtype-styles');
      if (existing) {
        existing.remove();
      }

      // Generate and inject new styles with current theme
      const theme = OverType.currentTheme || solar;
      const styles = generateStyles({ theme });
      const styleEl = document.createElement('style');
      styleEl.className = 'overtype-styles';
      styleEl.textContent = styles;
      document.head.appendChild(styleEl);

      OverType.stylesInjected = true;
    }

    /**
     * Set global code highlighter for all OverType instances
     * @param {Function|null} highlighter - Function that takes (code, language) and returns highlighted HTML
     */
    static setCodeHighlighter(highlighter) {
      MarkdownParser.setCodeHighlighter(highlighter);

      // Update all existing instances
      document.querySelectorAll('.overtype-wrapper').forEach(wrapper => {
        const instance = wrapper._instance;
        if (instance && instance.updatePreview) {
          instance.updatePreview();
        }
      });
    }

    /**
     * Set global theme for all OverType instances
     * @param {string|Object} theme - Theme name or custom theme object
     * @param {Object} customColors - Optional color overrides
     */
    static setTheme(theme, customColors = null) {
      // Process theme
      let themeObj = typeof theme === 'string' ? getTheme(theme) : theme;

      // Apply custom colors if provided
      if (customColors) {
        themeObj = mergeTheme(themeObj, customColors);
      }

      // Store as current theme
      OverType.currentTheme = themeObj;

      // Re-inject styles with new theme
      OverType.injectStyles(true);

      // Update all existing instances - update container theme attribute
      document.querySelectorAll('.overtype-container').forEach(container => {
        const themeName = typeof themeObj === 'string' ? themeObj : themeObj.name;
        if (themeName) {
          container.setAttribute('data-theme', themeName);
        }
      });

      // Also handle any old-style wrappers without containers
      document.querySelectorAll('.overtype-wrapper').forEach(wrapper => {
        if (!wrapper.closest('.overtype-container')) {
          const themeName = typeof themeObj === 'string' ? themeObj : themeObj.name;
          if (themeName) {
            wrapper.setAttribute('data-theme', themeName);
          }
        }

        // Trigger preview update for the instance
        const instance = wrapper._instance;
        if (instance) {
          instance.updatePreview();
        }
      });
    }

    /**
     * Initialize global event listeners
     */
    static initGlobalListeners() {
      if (OverType.globalListenersInitialized) return;

      // Input event
      document.addEventListener('input', (e) => {
        if (e.target && e.target.classList && e.target.classList.contains('overtype-input')) {
          const wrapper = e.target.closest('.overtype-wrapper');
          const instance = wrapper?._instance;
          if (instance) instance.handleInput(e);
        }
      });

      // Keydown event
      document.addEventListener('keydown', (e) => {
        if (e.target && e.target.classList && e.target.classList.contains('overtype-input')) {
          const wrapper = e.target.closest('.overtype-wrapper');
          const instance = wrapper?._instance;
          if (instance) instance.handleKeydown(e);
        }
      });

      // Scroll event
      document.addEventListener('scroll', (e) => {
        if (e.target && e.target.classList && e.target.classList.contains('overtype-input')) {
          const wrapper = e.target.closest('.overtype-wrapper');
          const instance = wrapper?._instance;
          if (instance) instance.handleScroll(e);
        }
      }, true);

      // Selection change event
      document.addEventListener('selectionchange', (e) => {
        const activeElement = document.activeElement;
        if (activeElement && activeElement.classList.contains('overtype-input')) {
          const wrapper = activeElement.closest('.overtype-wrapper');
          const instance = wrapper?._instance;
          if (instance) {
            // Update stats bar for cursor position
            if (instance.options.showStats && instance.statsBar) {
              instance._updateStats();
            }
            // Debounce updates
            clearTimeout(instance._selectionTimeout);
            instance._selectionTimeout = setTimeout(() => {
              instance.updatePreview();
            }, 50);
          }
        }
      });

      OverType.globalListenersInitialized = true;
    }
}

// Export classes for advanced usage
OverType.MarkdownParser = MarkdownParser;
OverType.ShortcutsManager = ShortcutsManager;

// Export theme utilities
OverType.themes = { solar, cave: getTheme('cave') };
OverType.getTheme = getTheme;

// Set default theme
OverType.currentTheme = solar;

// Export for module systems
export default OverType;
export { OverType };<|MERGE_RESOLUTION|>--- conflicted
+++ resolved
@@ -779,14 +779,7 @@
      */
     getRenderedHTML(options = {}) {
       const markdown = this.getValue();
-<<<<<<< HEAD
       let html = MarkdownParser.parse(markdown, -1, false, this.options.codeHighlighter);
-
-      if (processForPreview) {
-        // Post-process HTML for preview mode
-        html = MarkdownParser.postProcessHTML(html, this.options.codeHighlighter);
-=======
-      let html = MarkdownParser.parse(markdown);
       
       if (options.cleanHTML) {
         // Remove all syntax marker spans for clean HTML export
@@ -795,7 +788,6 @@
         html = html.replace(/\sclass="(bullet-list|ordered-list|code-fence|hr-marker|blockquote|url-part)"/g, '');
         // Clean up empty class attributes
         html = html.replace(/\sclass=""/g, '');
->>>>>>> 9e3c2c48
       }
 
       return html;
