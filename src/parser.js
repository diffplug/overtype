/**
 * MarkdownParser - Parses markdown into HTML while preserving character alignment
 *
 * Key principles:
 * - Every character must occupy the exact same position as in the textarea
 * - No font-size changes, no padding/margin on inline elements
 * - Markdown tokens remain visible but styled
 */
export class MarkdownParser {
<<<<<<< HEAD
	// Track link index for anchor naming
	static linkIndex = 0;

	// Global code highlighter function
	static codeHighlighter = null;

	/**
	 * Reset link index (call before parsing a new document)
	 */
	static resetLinkIndex() {
		this.linkIndex = 0;
	}

	/**
	 * Set global code highlighter function
	 * @param {Function|null} highlighter - Function that takes (code, language) and returns highlighted HTML
	 */
	static setCodeHighlighter(highlighter) {
		this.codeHighlighter = highlighter;
	}
	/**
	 * Escape HTML special characters
	 * @param {string} text - Raw text to escape
	 * @returns {string} Escaped HTML-safe text
	 */
	static escapeHtml(text) {
		const map = {
			"&": "&amp;",
			"<": "&lt;",
			">": "&gt;",
			'"': "&quot;",
			"'": "&#39;",
		};
		return text.replace(/[&<>"']/g, (m) => map[m]);
	}

	/**
	 * Preserve leading spaces as non-breaking spaces
	 * @param {string} html - HTML string
	 * @param {string} originalLine - Original line with spaces
	 * @returns {string} HTML with preserved indentation
	 */
	static preserveIndentation(html, originalLine) {
		const leadingSpaces = originalLine.match(/^(\s*)/)[1];
		const indentation = leadingSpaces.replace(/ /g, "&nbsp;");
		return html.replace(/^\s*/, indentation);
	}

	/**
	 * Parse headers (h1-h3 only)
	 * @param {string} html - HTML line to parse
	 * @returns {string} Parsed HTML with header styling
	 */
	static parseHeader(html) {
		return html.replace(/^(#{1,3})\s(.+)$/, (match, hashes, content) => {
			const level = hashes.length;
			return `<h${level}><span class="syntax-marker">${hashes} </span>${content}</h${level}>`;
		});
	}

	/**
	 * Parse horizontal rules
	 * @param {string} html - HTML line to parse
	 * @returns {string|null} Parsed horizontal rule or null
	 */
	static parseHorizontalRule(html) {
		if (html.match(/^(-{3,}|\*{3,}|_{3,})$/)) {
			return `<div><span class="hr-marker">${html}</span></div>`;
		}
		return null;
	}

	/**
	 * Parse blockquotes
	 * @param {string} html - HTML line to parse
	 * @returns {string} Parsed blockquote
	 */
	static parseBlockquote(html) {
		return html.replace(/^&gt; (.+)$/, (match, content) => {
			return `<span class="blockquote"><span class="syntax-marker">&gt;</span> ${content}</span>`;
		});
	}

	/**
	 * Parse bullet lists
	 * @param {string} html - HTML line to parse
	 * @returns {string} Parsed bullet list item
	 */
	static parseBulletList(html) {
		return html.replace(
			/^((?:&nbsp;)*)([-*])\s(.+)$/,
			(match, indent, marker, content) => {
				return `${indent}<li class="bullet-list"><span class="syntax-marker">${marker} </span>${content}</li>`;
			},
		);
	}

	/**
	 * Parse numbered lists
	 * @param {string} html - HTML line to parse
	 * @returns {string} Parsed numbered list item
	 */
	static parseNumberedList(html) {
		return html.replace(
			/^((?:&nbsp;)*)(\d+\.)\s(.+)$/,
			(match, indent, marker, content) => {
				return `${indent}<li class="ordered-list"><span class="syntax-marker">${marker} </span>${content}</li>`;
			},
		);
	}

	/**
	 * Parse code blocks (markers only)
	 * @param {string} html - HTML line to parse
	 * @returns {string|null} Parsed code fence or null
	 */
	static parseCodeBlock(html) {
		// The line must start with three backticks and have no backticks after subsequent text
		const codeFenceRegex = /^`{3}[^`]*$/;
		if (codeFenceRegex.test(html)) {
			return `<div><span class="code-fence">${html}</span></div>`;
		}
		return null;
	}

	/**
	 * Parse bold text
	 * @param {string} html - HTML with potential bold markdown
	 * @returns {string} HTML with bold styling
	 */
	static parseBold(html) {
		html = html.replace(
			/\*\*(.+?)\*\*/g,
			'<strong><span class="syntax-marker">**</span>$1<span class="syntax-marker">**</span></strong>',
		);
		html = html.replace(
			/__(.+?)__/g,
			'<strong><span class="syntax-marker">__</span>$1<span class="syntax-marker">__</span></strong>',
		);
		return html;
	}

	/**
	 * Parse italic text
	 * Note: Uses lookbehind assertions - requires modern browsers
	 * @param {string} html - HTML with potential italic markdown
	 * @returns {string} HTML with italic styling
	 */
	static parseItalic(html) {
		// Single asterisk - must not be adjacent to other asterisks
		html = html.replace(
			/(?<!\*)\*(?!\*)(.+?)(?<!\*)\*(?!\*)/g,
			'<em><span class="syntax-marker">*</span>$1<span class="syntax-marker">*</span></em>',
		);

		// Single underscore - must be at word boundaries to avoid matching inside words
		// This prevents matching underscores in the middle of words like "bold_with_underscore"
		html = html.replace(
			/(?<=^|\s)_(?!_)(.+?)(?<!_)_(?!_)(?=\s|$)/g,
			'<em><span class="syntax-marker">_</span>$1<span class="syntax-marker">_</span></em>',
		);

		return html;
	}

	/**
	 * Parse strikethrough text
	 * Supports both single (~) and double (~~) tildes, but rejects 3+ tildes
	 * @param {string} html - HTML with potential strikethrough markdown
	 * @returns {string} HTML with strikethrough styling
	 */
	static parseStrikethrough(html) {
		// Double tilde strikethrough: ~~text~~ (but not if part of 3+ tildes)
		html = html.replace(
			/(?<!~)~~(?!~)(.+?)(?<!~)~~(?!~)/g,
			'<del><span class="syntax-marker">~~</span>$1<span class="syntax-marker">~~</span></del>',
		);
		// Single tilde strikethrough: ~text~ (but not if part of 2+ tildes on either side)
		html = html.replace(
			/(?<!~)~(?!~)(.+?)(?<!~)~(?!~)/g,
			'<del><span class="syntax-marker">~</span>$1<span class="syntax-marker">~</span></del>',
		);
		return html;
	}

	/**
	 * Parse inline code
	 * @param {string} html - HTML with potential code markdown
	 * @returns {string} HTML with code styling
	 */
	static parseInlineCode(html) {
		// Must have equal number of backticks before and after inline code
		//
		// Regex explainer:
		// (?<!`): A negative lookbehind ensuring the opening backticks are not preceded by another backtick.
		// (`+): A capturing group that matches and remembers the opening sequence of one or more backticks. This is Group 1.
		// ((?:(?!\1).)+?): A capturing group that greedily matches any character that is not the exact sequence of backticks captured in Group 1. This is Group 2.
		// (\1): A backreference to Group 1, ensuring the closing sequence has the exact same number of backticks as the opening sequence. This is Group 3.
		// (?!`): A negative lookahead ensuring the closing backticks are not followed by another backtick.
		return html.replace(
			/(?<!`)(`+)(?!`)((?:(?!\1).)+?)(\1)(?!`)/g,
			'<code><span class="syntax-marker">$1</span>$2<span class="syntax-marker">$3</span></code>',
		);
	}

	/**
	 * Sanitize URL to prevent XSS attacks
	 * @param {string} url - URL to sanitize
	 * @returns {string} Safe URL or '#' if dangerous
	 */
	static sanitizeUrl(url) {
		// Trim whitespace and convert to lowercase for protocol check
		const trimmed = url.trim();
		const lower = trimmed.toLowerCase();

		// Allow safe protocols
		const safeProtocols = [
			"http://",
			"https://",
			"mailto:",
			"ftp://",
			"ftps://",
		];

		// Check if URL starts with a safe protocol
		const hasSafeProtocol = safeProtocols.some((protocol) =>
			lower.startsWith(protocol),
		);

		// Allow relative URLs (starting with / or # or no protocol)
		const isRelative =
			trimmed.startsWith("/") ||
			trimmed.startsWith("#") ||
			trimmed.startsWith("?") ||
			trimmed.startsWith(".") ||
			(!trimmed.includes(":") && !trimmed.includes("//"));

		// If safe protocol or relative URL, return as-is
		if (hasSafeProtocol || isRelative) {
			return url;
		}

		// Block dangerous protocols (javascript:, data:, vbscript:, etc.)
		return "#";
	}

	/**
	 * Identify and protect sanctuaries (code and links) before parsing
	 * @param {string} text - Text with potential markdown
	 * @returns {Object} Object with protected text and sanctuary map
	 */
	static identifyAndProtectSanctuaries(text) {
		const sanctuaries = new Map();
		let sanctuaryCounter = 0;
		let protectedText = text;

		// Create a map to track protected regions (URLs should not be processed)
		const protectedRegions = [];

		// First, find all links and mark their URL regions as protected
		const linkRegex = /\[([^\]]+)\]\(([^)]+)\)/g;
		let linkMatch;
		while ((linkMatch = linkRegex.exec(text)) !== null) {
			// Calculate the exact position of the URL part
			// linkMatch.index is the start of the match
			// We need to find where "](" starts, then add 2 to get URL start
			const bracketPos = linkMatch.index + linkMatch[0].indexOf("](");
			const urlStart = bracketPos + 2;
			const urlEnd = urlStart + linkMatch[2].length;
			protectedRegions.push({ start: urlStart, end: urlEnd });
		}

		// Now protect inline code, but skip if it's inside a protected region (URL)
		const codeRegex = /(?<!`)(`+)(?!`)((?:(?!\1).)+?)(\1)(?!`)/g;
		let codeMatch;
		const codeMatches = [];

		while ((codeMatch = codeRegex.exec(text)) !== null) {
			const codeStart = codeMatch.index;
			const codeEnd = codeMatch.index + codeMatch[0].length;

			// Check if this code is inside a protected URL region
			const inProtectedRegion = protectedRegions.some(
				(region) => codeStart >= region.start && codeEnd <= region.end,
			);

			if (!inProtectedRegion) {
				codeMatches.push({
					match: codeMatch[0],
					index: codeMatch.index,
					openTicks: codeMatch[1],
					content: codeMatch[2],
					closeTicks: codeMatch[3],
				});
			}
		}

		// Replace code matches from end to start to preserve indices
		codeMatches.sort((a, b) => b.index - a.index);
		codeMatches.forEach((codeInfo) => {
			const placeholder = `\uE000${sanctuaryCounter++}\uE001`;
			sanctuaries.set(placeholder, {
				type: "code",
				original: codeInfo.match,
				openTicks: codeInfo.openTicks,
				content: codeInfo.content,
				closeTicks: codeInfo.closeTicks,
			});
			protectedText =
				protectedText.substring(0, codeInfo.index) +
				placeholder +
				protectedText.substring(codeInfo.index + codeInfo.match.length);
		});

		// Then protect links - they can contain sanctuary placeholders for code but not raw code
		protectedText = protectedText.replace(
			/\[([^\]]+)\]\(([^)]+)\)/g,
			(match, linkText, url) => {
				const placeholder = `\uE000${sanctuaryCounter++}\uE001`;
				sanctuaries.set(placeholder, {
					type: "link",
					original: match,
					linkText,
					url,
				});
				return placeholder;
			},
		);

		return { protectedText, sanctuaries };
	}

	/**
	 * Restore and transform sanctuaries back to HTML
	 * @param {string} html - HTML with sanctuary placeholders
	 * @param {Map} sanctuaries - Map of sanctuaries to restore
	 * @returns {string} HTML with sanctuaries restored and transformed
	 */
	static restoreAndTransformSanctuaries(html, sanctuaries) {
		// Sort sanctuary placeholders by position to restore in order
		const placeholders = Array.from(sanctuaries.keys()).sort((a, b) => {
			const indexA = html.indexOf(a);
			const indexB = html.indexOf(b);
			return indexA - indexB;
		});

		placeholders.forEach((placeholder) => {
			const sanctuary = sanctuaries.get(placeholder);
			let replacement;

			if (sanctuary.type === "code") {
				// Transform code sanctuary to HTML
				replacement = `<code><span class="syntax-marker">${sanctuary.openTicks}</span>${this.escapeHtml(sanctuary.content)}<span class="syntax-marker">${sanctuary.closeTicks}</span></code>`;
			} else if (sanctuary.type === "link") {
				// For links, we need to process the link text for markdown
				let processedLinkText = sanctuary.linkText;

				// First restore any sanctuary placeholders that were already in the link text
				// (e.g., inline code that was protected before the link)
				sanctuaries.forEach((innerSanctuary, innerPlaceholder) => {
					if (processedLinkText.includes(innerPlaceholder)) {
						if (innerSanctuary.type === "code") {
							const codeHtml = `<code><span class="syntax-marker">${innerSanctuary.openTicks}</span>${this.escapeHtml(innerSanctuary.content)}<span class="syntax-marker">${innerSanctuary.closeTicks}</span></code>`;
							processedLinkText = processedLinkText.replace(
								innerPlaceholder,
								codeHtml,
							);
						}
					}
				});

				// Now parse other markdown in the link text (bold, italic, etc)
				processedLinkText = this.parseStrikethrough(processedLinkText);
				processedLinkText = this.parseBold(processedLinkText);
				processedLinkText = this.parseItalic(processedLinkText);

				// Transform link sanctuary to HTML
				// URL should NOT be processed for markdown - use it as-is
				const anchorName = `--link-${this.linkIndex++}`;
				const safeUrl = this.sanitizeUrl(sanctuary.url);
				replacement = `<a href="${safeUrl}" style="anchor-name: ${anchorName}"><span class="syntax-marker">[</span><span class="link-text">${processedLinkText}</span><span class="syntax-marker">](</span><span class="url-part">${this.escapeHtml(sanctuary.url)}</span><span class="syntax-marker">)</span></a>`;
			}

			html = html.replace(placeholder, replacement);
		});

		return html;
	}

	/**
	 * Parse all inline elements in correct order
	 * @param {string} text - Text with potential inline markdown
	 * @returns {string} HTML with all inline styling
	 */
	static parseInlineElements(text) {
		// Step 1: Identify and protect sanctuaries (code and links)
		const { protectedText, sanctuaries } =
			this.identifyAndProtectSanctuaries(text);

		// Step 2: Parse other inline elements on protected text
		let html = protectedText;
		html = this.parseStrikethrough(html);
		html = this.parseBold(html);
		html = this.parseItalic(html);

		// Step 3: Restore and transform sanctuaries
		html = this.restoreAndTransformSanctuaries(html, sanctuaries);

		return html;
	}

	/**
	 * Parse a single line of markdown
	 * @param {string} line - Raw markdown line
	 * @returns {string} Parsed HTML line
	 */
	static parseLine(line) {
		let html = this.escapeHtml(line);

		// Preserve indentation
		html = this.preserveIndentation(html, line);

		// Check for block elements first
		const horizontalRule = this.parseHorizontalRule(html);
		if (horizontalRule) return horizontalRule;

		const codeBlock = this.parseCodeBlock(html);
		if (codeBlock) return codeBlock;

		// Parse block elements
		html = this.parseHeader(html);
		html = this.parseBlockquote(html);
		html = this.parseBulletList(html);
		html = this.parseNumberedList(html);

		// Parse inline elements
		html = this.parseInlineElements(html);

		// Wrap in div to maintain line structure
		if (html.trim() === "") {
			// Intentionally use &nbsp; for empty lines to maintain vertical spacing
			// This causes a 0->1 character count difference but preserves visual alignment
			return "<div>&nbsp;</div>";
		}

		return `<div>${html}</div>`;
	}

	/**
	 * Parse full markdown text
	 * @param {string} text - Full markdown text
	 * @param {number} activeLine - Currently active line index (optional)
	 * @param {boolean} showActiveLineRaw - Show raw markdown on active line
	 * @param {Function} instanceHighlighter - Instance-specific code highlighter (optional)
	 * @returns {string} Parsed HTML
	 */
	static parse(
		text,
		activeLine = -1,
		showActiveLineRaw = false,
		instanceHighlighter = null,
	) {
		// Reset link counter for each parse
		this.resetLinkIndex();

		const lines = text.split("\n");
		let inCodeBlock = false;

		const parsedLines = lines.map((line, index) => {
			// Show raw markdown on active line if requested
			if (showActiveLineRaw && index === activeLine) {
				const content = this.escapeHtml(line) || "&nbsp;";
				return `<div class="raw-line">${content}</div>`;
			}

			// Check if this line is a code fence
			const codeFenceRegex = /^```[^`]*$/;
			if (codeFenceRegex.test(line)) {
				inCodeBlock = !inCodeBlock;
				// Parse fence markers normally to get styled output
				return this.parseLine(line);
			}

			// If we're inside a code block, don't parse as markdown
			if (inCodeBlock) {
				const escaped = this.escapeHtml(line);
				const indented = this.preserveIndentation(escaped, line);
				return `<div>${indented || "&nbsp;"}</div>`;
			}

			// Otherwise, parse the markdown normally
			return this.parseLine(line);
		});

		// Join without newlines to prevent extra spacing
		const html = parsedLines.join("");

		// Apply post-processing for list consolidation
		return this.postProcessHTML(html, instanceHighlighter);
	}

	/**
	 * Post-process HTML to consolidate lists and code blocks
	 * @param {string} html - HTML to post-process
	 * @param {Function} instanceHighlighter - Instance-specific code highlighter (optional)
	 * @returns {string} Post-processed HTML with consolidated lists and code blocks
	 */
	static postProcessHTML(html, instanceHighlighter = null) {
		// Check if we're in a browser environment
		if (typeof document === "undefined" || !document) {
			// In Node.js environment - do manual post-processing
			return this.postProcessHTMLManual(html, instanceHighlighter);
		}

		// Parse HTML string into DOM
		const container = document.createElement("div");
		container.innerHTML = html;

		let currentList = null;
		let listType = null;
		let currentCodeBlock = null;
		let inCodeBlock = false;

		// Process all direct children - need to be careful with live NodeList
		const children = Array.from(container.children);

		for (let i = 0; i < children.length; i++) {
			const child = children[i];

			// Skip if child was already processed/removed
			if (!child.parentNode) continue;

			// Check for code fence start/end
			const codeFence = child.querySelector(".code-fence");
			if (codeFence) {
				const fenceText = codeFence.textContent;
				if (fenceText.startsWith("```")) {
					if (!inCodeBlock) {
						// Start of code block - keep fence visible, then add pre/code
						inCodeBlock = true;

						// Create the code block that will follow the fence
						currentCodeBlock = document.createElement("pre");
						const codeElement = document.createElement("code");
						currentCodeBlock.appendChild(codeElement);
						currentCodeBlock.className = "code-block";

						// Extract language if present
						const lang = fenceText.slice(3).trim();
						if (lang) {
							codeElement.className = `language-${lang}`;
						}

						// Insert code block after the fence div (don't remove the fence)
						container.insertBefore(currentCodeBlock, child.nextSibling);

						// Store reference to the code element for adding content
						currentCodeBlock._codeElement = codeElement;
						currentCodeBlock._language = lang;
						currentCodeBlock._codeContent = "";
						continue;
					} else {
						// End of code block - apply highlighting if needed
						const highlighter = instanceHighlighter || this.codeHighlighter;
						if (
							currentCodeBlock &&
							highlighter &&
							currentCodeBlock._codeContent
						) {
							try {
								const highlightedCode = highlighter(
									currentCodeBlock._codeContent,
									currentCodeBlock._language || "",
								);
								currentCodeBlock._codeElement.innerHTML = highlightedCode;
							} catch (error) {
								console.warn("Code highlighting failed:", error);
								// Keep the plain text content as fallback
							}
						}

						inCodeBlock = false;
						currentCodeBlock = null;
						continue;
					}
				}
			}

			// Check if we're in a code block - any div that's not a code fence
			if (
				inCodeBlock &&
				currentCodeBlock &&
				child.tagName === "DIV" &&
				!child.querySelector(".code-fence")
			) {
				const codeElement =
					currentCodeBlock._codeElement ||
					currentCodeBlock.querySelector("code");
				// Add the line content to the code block content (for highlighting)
				if (currentCodeBlock._codeContent.length > 0) {
					currentCodeBlock._codeContent += "\n";
				}
				// Get the actual text content, preserving spaces
				const lineText = child.textContent.replace(/\u00A0/g, " "); // \u00A0 is nbsp
				currentCodeBlock._codeContent += lineText;

				// Also add to the code element (fallback if no highlighter)
				if (codeElement.textContent.length > 0) {
					codeElement.textContent += "\n";
				}
				codeElement.textContent += lineText;
				child.remove();
				continue;
			}

			// Check if this div contains a list item
			let listItem = null;
			if (child.tagName === "DIV") {
				// Look for li inside the div
				listItem = child.querySelector("li");
			}

			if (listItem) {
				const isBullet = listItem.classList.contains("bullet-list");
				const isOrdered = listItem.classList.contains("ordered-list");

				if (!isBullet && !isOrdered) {
					currentList = null;
					listType = null;
					continue;
				}

				const newType = isBullet ? "ul" : "ol";

				// Start new list or continue current
				if (!currentList || listType !== newType) {
					currentList = document.createElement(newType);
					container.insertBefore(currentList, child);
					listType = newType;
				}

				// Extract and preserve indentation from the div before moving the list item
				const indentationNodes = [];
				for (const node of child.childNodes) {
					if (node.nodeType === 3 && node.textContent.match(/^\u00A0+$/)) {
						// This is a text node containing only non-breaking spaces (indentation)
						indentationNodes.push(node.cloneNode(true));
					} else if (node === listItem) {
						break; // Stop when we reach the list item
					}
				}

				// Add indentation to the list item
				indentationNodes.forEach((node) => {
					listItem.insertBefore(node, listItem.firstChild);
				});

				// Move the list item to the current list
				currentList.appendChild(listItem);

				// Remove the now-empty div wrapper
				child.remove();
			} else {
				// Non-list element ends current list
				currentList = null;
				listType = null;
			}
		}

		return container.innerHTML;
	}

	/**
	 * Manual post-processing for Node.js environments (without DOM)
	 * @param {string} html - HTML to post-process
	 * @param {Function} instanceHighlighter - Instance-specific code highlighter (optional)
	 * @returns {string} Post-processed HTML
	 */
	static postProcessHTMLManual(html, instanceHighlighter = null) {
		let processed = html;

		// Process unordered lists
		processed = processed.replace(
			/((?:<div>(?:&nbsp;)*<li class="bullet-list">.*?<\/li><\/div>\s*)+)/gs,
			(match) => {
				const divs =
					match.match(
						/<div>(?:&nbsp;)*<li class="bullet-list">.*?<\/li><\/div>/gs,
					) || [];
				if (divs.length > 0) {
					const items = divs
						.map((div) => {
							// Extract indentation and list item
							const indentMatch = div.match(/<div>((?:&nbsp;)*)<li/);
							const listItemMatch = div.match(
								/<li class="bullet-list">.*?<\/li>/,
							);

							if (indentMatch && listItemMatch) {
								const indentation = indentMatch[1];
								const listItem = listItemMatch[0];
								// Insert indentation at the start of the list item content
								return listItem.replace(
									/<li class="bullet-list">/,
									`<li class="bullet-list">${indentation}`,
								);
							}
							return listItemMatch ? listItemMatch[0] : "";
						})
						.filter(Boolean);

					return "<ul>" + items.join("") + "</ul>";
				}
				return match;
			},
		);

		// Process ordered lists
		processed = processed.replace(
			/((?:<div>(?:&nbsp;)*<li class="ordered-list">.*?<\/li><\/div>\s*)+)/gs,
			(match) => {
				const divs =
					match.match(
						/<div>(?:&nbsp;)*<li class="ordered-list">.*?<\/li><\/div>/gs,
					) || [];
				if (divs.length > 0) {
					const items = divs
						.map((div) => {
							// Extract indentation and list item
							const indentMatch = div.match(/<div>((?:&nbsp;)*)<li/);
							const listItemMatch = div.match(
								/<li class="ordered-list">.*?<\/li>/,
							);

							if (indentMatch && listItemMatch) {
								const indentation = indentMatch[1];
								const listItem = listItemMatch[0];
								// Insert indentation at the start of the list item content
								return listItem.replace(
									/<li class="ordered-list">/,
									`<li class="ordered-list">${indentation}`,
								);
							}
							return listItemMatch ? listItemMatch[0] : "";
						})
						.filter(Boolean);

					return "<ol>" + items.join("") + "</ol>";
				}
				return match;
			},
		);

		// Process code blocks - KEEP the fence markers for alignment AND use semantic pre/code
		const codeBlockRegex =
			/<div><span class="code-fence">(```[^<]*)<\/span><\/div>(.*?)<div><span class="code-fence">(```)<\/span><\/div>/gs;
		processed = processed.replace(
			codeBlockRegex,
			(match, openFence, content, closeFence) => {
				// Extract the content between fences
				const lines = content.match(/<div>(.*?)<\/div>/gs) || [];
				const codeContent = lines
					.map((line) => {
						// Extract text from each div - content is already escaped
						const text = line
							.replace(/<div>(.*?)<\/div>/s, "$1")
							.replace(/&nbsp;/g, " ");
						return text;
					})
					.join("\n");

				// Extract language from the opening fence
				const lang = openFence.slice(3).trim();
				const langClass = lang ? ` class="language-${lang}"` : "";

				// Apply code highlighting if available
				let highlightedContent = codeContent;
				const highlighter = instanceHighlighter || this.codeHighlighter;
				if (highlighter) {
					try {
						highlightedContent = highlighter(codeContent, lang);
					} catch (error) {
						console.warn("Code highlighting failed:", error);
						// Fall back to original content
					}
				}

				// Keep fence markers visible as separate divs, with pre/code block between them
				let result = `<div><span class="code-fence">${openFence}</span></div>`;
				// Use highlighted content if available, otherwise use escaped content
				result += `<pre class="code-block"><code${langClass}>${highlightedContent}</code></pre>`;
				result += `<div><span class="code-fence">${closeFence}</span></div>`;

				return result;
			},
		);

		return processed;
	}

	/**
	 * List pattern definitions
	 */
	static LIST_PATTERNS = {
		bullet: /^(\s*)([-*+])\s+(.*)$/,
		numbered: /^(\s*)(\d+)\.\s+(.*)$/,
		checkbox: /^(\s*)-\s+\[([ x])\]\s+(.*)$/,
	};

	/**
	 * Get list context at cursor position
	 * @param {string} text - Full text content
	 * @param {number} cursorPosition - Current cursor position
	 * @returns {Object} List context information
	 */
	static getListContext(text, cursorPosition) {
		// Find the line containing the cursor
		const lines = text.split("\n");
		let currentPos = 0;
		let lineIndex = 0;
		let lineStart = 0;

		for (let i = 0; i < lines.length; i++) {
			const lineLength = lines[i].length;
			if (currentPos + lineLength >= cursorPosition) {
				lineIndex = i;
				lineStart = currentPos;
				break;
			}
			currentPos += lineLength + 1; // +1 for newline
		}

		const currentLine = lines[lineIndex];
		const lineEnd = lineStart + currentLine.length;

		// Check for checkbox first (most specific)
		const checkboxMatch = currentLine.match(this.LIST_PATTERNS.checkbox);
		if (checkboxMatch) {
			return {
				inList: true,
				listType: "checkbox",
				indent: checkboxMatch[1],
				marker: "-",
				checked: checkboxMatch[2] === "x",
				content: checkboxMatch[3],
				lineStart,
				lineEnd,
				markerEndPos:
					lineStart + checkboxMatch[1].length + checkboxMatch[2].length + 5, // indent + "- [ ] "
			};
		}

		// Check for bullet list
		const bulletMatch = currentLine.match(this.LIST_PATTERNS.bullet);
		if (bulletMatch) {
			return {
				inList: true,
				listType: "bullet",
				indent: bulletMatch[1],
				marker: bulletMatch[2],
				content: bulletMatch[3],
				lineStart,
				lineEnd,
				markerEndPos:
					lineStart + bulletMatch[1].length + bulletMatch[2].length + 1, // indent + marker + space
			};
		}

		// Check for numbered list
		const numberedMatch = currentLine.match(this.LIST_PATTERNS.numbered);
		if (numberedMatch) {
			return {
				inList: true,
				listType: "numbered",
				indent: numberedMatch[1],
				marker: parseInt(numberedMatch[2]),
				content: numberedMatch[3],
				lineStart,
				lineEnd,
				markerEndPos:
					lineStart + numberedMatch[1].length + numberedMatch[2].length + 2, // indent + number + ". "
			};
		}

		// Not in a list
		return {
			inList: false,
			listType: null,
			indent: "",
			marker: null,
			content: currentLine,
			lineStart,
			lineEnd,
			markerEndPos: lineStart,
		};
	}

	/**
	 * Create a new list item based on context
	 * @param {Object} context - List context from getListContext
	 * @returns {string} New list item text
	 */
	static createNewListItem(context) {
		switch (context.listType) {
			case "bullet":
				return `${context.indent}${context.marker} `;
			case "numbered":
				return `${context.indent}${context.marker + 1}. `;
			case "checkbox":
				return `${context.indent}- [ ] `;
			default:
				return "";
		}
	}

	/**
	 * Renumber all numbered lists in text
	 * @param {string} text - Text containing numbered lists
	 * @returns {string} Text with renumbered lists
	 */
	static renumberLists(text) {
		const lines = text.split("\n");
		const numbersByIndent = new Map();
		let inList = false;

		const result = lines.map((line) => {
			const match = line.match(this.LIST_PATTERNS.numbered);

			if (match) {
				const indent = match[1];
				const indentLevel = indent.length;
				const content = match[3];

				// If we weren't in a list or indent changed, reset lower levels
				if (!inList) {
					numbersByIndent.clear();
				}

				// Get the next number for this indent level
				const currentNumber = (numbersByIndent.get(indentLevel) || 0) + 1;
				numbersByIndent.set(indentLevel, currentNumber);

				// Clear deeper indent levels
				for (const [level] of numbersByIndent) {
					if (level > indentLevel) {
						numbersByIndent.delete(level);
					}
				}

				inList = true;
				return `${indent}${currentNumber}. ${content}`;
			} else {
				// Not a numbered list item
				if (line.trim() === "" || !line.match(/^\s/)) {
					// Empty line or non-indented line breaks the list
					inList = false;
					numbersByIndent.clear();
				}
				return line;
			}
		});

		return result.join("\n");
	}
=======
  // Track link index for anchor naming
  static linkIndex = 0;

  /**
   * Reset link index (call before parsing a new document)
   */
  static resetLinkIndex() {
    this.linkIndex = 0;
  }

  /**
   * Escape HTML special characters
   * @param {string} text - Raw text to escape
   * @returns {string} Escaped HTML-safe text
   */
  static escapeHtml(text) {
    const map = {
      '&': '&amp;',
      '<': '&lt;',
      '>': '&gt;',
      '"': '&quot;',
      "'": '&#39;'
    };
    return text.replace(/[&<>"']/g, m => map[m]);
  }

  /**
   * Preserve leading spaces as non-breaking spaces
   * @param {string} html - HTML string
   * @param {string} originalLine - Original line with spaces
   * @returns {string} HTML with preserved indentation
   */
  static preserveIndentation(html, originalLine) {
    const leadingSpaces = originalLine.match(/^(\s*)/)[1];
    const indentation = leadingSpaces.replace(/ /g, '&nbsp;');
    return html.replace(/^\s*/, indentation);
  }

  /**
   * Parse headers (h1-h3 only)
   * @param {string} html - HTML line to parse
   * @returns {string} Parsed HTML with header styling
   */
  static parseHeader(html) {
    return html.replace(/^(#{1,3})\s(.+)$/, (match, hashes, content) => {
      const level = hashes.length;
      return `<h${level}><span class="syntax-marker">${hashes} </span>${content}</h${level}>`;
    });
  }

  /**
   * Parse horizontal rules
   * @param {string} html - HTML line to parse
   * @returns {string|null} Parsed horizontal rule or null
   */
  static parseHorizontalRule(html) {
    if (html.match(/^(-{3,}|\*{3,}|_{3,})$/)) {
      return `<div><span class="hr-marker">${html}</span></div>`;
    }
    return null;
  }

  /**
   * Parse blockquotes
   * @param {string} html - HTML line to parse
   * @returns {string} Parsed blockquote
   */
  static parseBlockquote(html) {
    return html.replace(/^&gt; (.+)$/, (match, content) => {
      return `<span class="blockquote"><span class="syntax-marker">&gt;</span> ${content}</span>`;
    });
  }

  /**
   * Parse bullet lists
   * @param {string} html - HTML line to parse
   * @returns {string} Parsed bullet list item
   */
  static parseBulletList(html) {
    return html.replace(/^((?:&nbsp;)*)([-*])\s(.+)$/, (match, indent, marker, content) => {
      return `${indent}<li class="bullet-list"><span class="syntax-marker">${marker} </span>${content}</li>`;
    });
  }

  /**
   * Parse numbered lists
   * @param {string} html - HTML line to parse
   * @returns {string} Parsed numbered list item
   */
  static parseNumberedList(html) {
    return html.replace(/^((?:&nbsp;)*)(\d+\.)\s(.+)$/, (match, indent, marker, content) => {
      return `${indent}<li class="ordered-list"><span class="syntax-marker">${marker} </span>${content}</li>`;
    });
  }

  /**
   * Parse code blocks (markers only)
   * @param {string} html - HTML line to parse
   * @returns {string|null} Parsed code fence or null
   */
  static parseCodeBlock(html) {
    // The line must start with three backticks and have no backticks after subsequent text
    const codeFenceRegex = /^`{3}[^`]*$/;
    if (codeFenceRegex.test(html)) {
      return `<div><span class="code-fence">${html}</span></div>`;
    }
    return null;
  }

  /**
   * Parse bold text
   * @param {string} html - HTML with potential bold markdown
   * @returns {string} HTML with bold styling
   */
  static parseBold(html) {
    html = html.replace(/\*\*(.+?)\*\*/g, '<strong><span class="syntax-marker">**</span>$1<span class="syntax-marker">**</span></strong>');
    html = html.replace(/__(.+?)__/g, '<strong><span class="syntax-marker">__</span>$1<span class="syntax-marker">__</span></strong>');
    return html;
  }

  /**
   * Parse italic text
   * Note: Uses lookbehind assertions - requires modern browsers
   * @param {string} html - HTML with potential italic markdown
   * @returns {string} HTML with italic styling
   */
  static parseItalic(html) {
    // Single asterisk - must not be adjacent to other asterisks
    html = html.replace(/(?<!\*)\*(?!\*)(.+?)(?<!\*)\*(?!\*)/g, '<em><span class="syntax-marker">*</span>$1<span class="syntax-marker">*</span></em>');
    
    // Single underscore - must be at word boundaries to avoid matching inside words
    // This prevents matching underscores in the middle of words like "bold_with_underscore"
    html = html.replace(/(?<=^|\s)_(?!_)(.+?)(?<!_)_(?!_)(?=\s|$)/g, '<em><span class="syntax-marker">_</span>$1<span class="syntax-marker">_</span></em>');
    
    return html;
  }

  /**
   * Parse strikethrough text
   * Supports both single (~) and double (~~) tildes, but rejects 3+ tildes
   * @param {string} html - HTML with potential strikethrough markdown
   * @returns {string} HTML with strikethrough styling
   */
  static parseStrikethrough(html) {
    // Double tilde strikethrough: ~~text~~ (but not if part of 3+ tildes)
    html = html.replace(/(?<!~)~~(?!~)(.+?)(?<!~)~~(?!~)/g, '<del><span class="syntax-marker">~~</span>$1<span class="syntax-marker">~~</span></del>');
    // Single tilde strikethrough: ~text~ (but not if part of 2+ tildes on either side)
    html = html.replace(/(?<!~)~(?!~)(.+?)(?<!~)~(?!~)/g, '<del><span class="syntax-marker">~</span>$1<span class="syntax-marker">~</span></del>');
    return html;
  }

  /**
   * Parse inline code
   * @param {string} html - HTML with potential code markdown
   * @returns {string} HTML with code styling
   */
  static parseInlineCode(html) {
    // Must have equal number of backticks before and after inline code
    //
    // Regex explainer:
    // (?<!`): A negative lookbehind ensuring the opening backticks are not preceded by another backtick.
    // (`+): A capturing group that matches and remembers the opening sequence of one or more backticks. This is Group 1.
    // ((?:(?!\1).)+?): A capturing group that greedily matches any character that is not the exact sequence of backticks captured in Group 1. This is Group 2.
    // (\1): A backreference to Group 1, ensuring the closing sequence has the exact same number of backticks as the opening sequence. This is Group 3.
    // (?!`): A negative lookahead ensuring the closing backticks are not followed by another backtick.
    return html.replace(/(?<!`)(`+)(?!`)((?:(?!\1).)+?)(\1)(?!`)/g, '<code><span class="syntax-marker">$1</span>$2<span class="syntax-marker">$3</span></code>');
  }

  /**
   * Sanitize URL to prevent XSS attacks
   * @param {string} url - URL to sanitize
   * @returns {string} Safe URL or '#' if dangerous
   */
  static sanitizeUrl(url) {
    // Trim whitespace and convert to lowercase for protocol check
    const trimmed = url.trim();
    const lower = trimmed.toLowerCase();

    // Allow safe protocols
    const safeProtocols = [
      'http://',
      'https://',
      'mailto:',
      'ftp://',
      'ftps://'
    ];

    // Check if URL starts with a safe protocol
    const hasSafeProtocol = safeProtocols.some(protocol => lower.startsWith(protocol));

    // Allow relative URLs (starting with / or # or no protocol)
    const isRelative = trimmed.startsWith('/') ||
                      trimmed.startsWith('#') ||
                      trimmed.startsWith('?') ||
                      trimmed.startsWith('.') ||
                      (!trimmed.includes(':') && !trimmed.includes('//'));

    // If safe protocol or relative URL, return as-is
    if (hasSafeProtocol || isRelative) {
      return url;
    }

    // Block dangerous protocols (javascript:, data:, vbscript:, etc.)
    return '#';
  }

  /**
   * Parse links
   * @param {string} html - HTML with potential link markdown
   * @returns {string} HTML with link styling
   */
  static parseLinks(html) {
    return html.replace(/\[(.+?)\]\((.+?)\)/g, (match, text, url) => {
      const anchorName = `--link-${this.linkIndex++}`;
      // Sanitize URL to prevent XSS attacks
      const safeUrl = this.sanitizeUrl(url);
      // Use real href - pointer-events handles click prevention in normal mode
      return `<a href="${safeUrl}" style="anchor-name: ${anchorName}"><span class="syntax-marker">[</span>${text}<span class="syntax-marker url-part">](${url})</span></a>`;
    });
  }

  /**
   * Identify and protect sanctuaries (code and links) before parsing
   * @param {string} text - Text with potential markdown
   * @returns {Object} Object with protected text and sanctuary map
   */
  static identifyAndProtectSanctuaries(text) {
    const sanctuaries = new Map();
    let sanctuaryCounter = 0;
    let protectedText = text;
    
    // Create a map to track protected regions (URLs should not be processed)
    const protectedRegions = [];
    
    // First, find all links and mark their URL regions as protected
    const linkRegex = /\[([^\]]+)\]\(([^)]+)\)/g;
    let linkMatch;
    while ((linkMatch = linkRegex.exec(text)) !== null) {
      // Calculate the exact position of the URL part
      // linkMatch.index is the start of the match
      // We need to find where "](" starts, then add 2 to get URL start
      const bracketPos = linkMatch.index + linkMatch[0].indexOf('](');
      const urlStart = bracketPos + 2;
      const urlEnd = urlStart + linkMatch[2].length;
      protectedRegions.push({ start: urlStart, end: urlEnd });
    }
    
    // Now protect inline code, but skip if it's inside a protected region (URL)
    const codeRegex = /(?<!`)(`+)(?!`)((?:(?!\1).)+?)(\1)(?!`)/g;
    let codeMatch;
    const codeMatches = [];
    
    while ((codeMatch = codeRegex.exec(text)) !== null) {
      const codeStart = codeMatch.index;
      const codeEnd = codeMatch.index + codeMatch[0].length;
      
      // Check if this code is inside a protected URL region
      const inProtectedRegion = protectedRegions.some(region => 
        codeStart >= region.start && codeEnd <= region.end
      );
      
      if (!inProtectedRegion) {
        codeMatches.push({
          match: codeMatch[0],
          index: codeMatch.index,
          openTicks: codeMatch[1],
          content: codeMatch[2],
          closeTicks: codeMatch[3]
        });
      }
    }
    
    // Replace code matches from end to start to preserve indices
    codeMatches.sort((a, b) => b.index - a.index);
    codeMatches.forEach(codeInfo => {
      const placeholder = `\uE000${sanctuaryCounter++}\uE001`;
      sanctuaries.set(placeholder, {
        type: 'code',
        original: codeInfo.match,
        openTicks: codeInfo.openTicks,
        content: codeInfo.content,
        closeTicks: codeInfo.closeTicks
      });
      protectedText = protectedText.substring(0, codeInfo.index) + 
                     placeholder + 
                     protectedText.substring(codeInfo.index + codeInfo.match.length);
    });
    
    // Then protect links - they can contain sanctuary placeholders for code but not raw code
    protectedText = protectedText.replace(/\[([^\]]+)\]\(([^)]+)\)/g, (match, linkText, url) => {
      const placeholder = `\uE000${sanctuaryCounter++}\uE001`;
      sanctuaries.set(placeholder, {
        type: 'link',
        original: match,
        linkText,
        url
      });
      return placeholder;
    });
    
    return { protectedText, sanctuaries };
  }
  
  /**
   * Restore and transform sanctuaries back to HTML
   * @param {string} html - HTML with sanctuary placeholders
   * @param {Map} sanctuaries - Map of sanctuaries to restore
   * @returns {string} HTML with sanctuaries restored and transformed
   */
  static restoreAndTransformSanctuaries(html, sanctuaries) {
    // Sort sanctuary placeholders by position to restore in order
    const placeholders = Array.from(sanctuaries.keys()).sort((a, b) => {
      const indexA = html.indexOf(a);
      const indexB = html.indexOf(b);
      return indexA - indexB;
    });
    
    placeholders.forEach(placeholder => {
      const sanctuary = sanctuaries.get(placeholder);
      let replacement;
      
      if (sanctuary.type === 'code') {
        // Transform code sanctuary to HTML
        replacement = `<code><span class="syntax-marker">${sanctuary.openTicks}</span>${sanctuary.content}<span class="syntax-marker">${sanctuary.closeTicks}</span></code>`;
      } else if (sanctuary.type === 'link') {
        // For links, we need to process the link text for markdown
        let processedLinkText = sanctuary.linkText;
        
        // First restore any sanctuary placeholders that were already in the link text
        // (e.g., inline code that was protected before the link)
        sanctuaries.forEach((innerSanctuary, innerPlaceholder) => {
          if (processedLinkText.includes(innerPlaceholder)) {
            if (innerSanctuary.type === 'code') {
              const codeHtml = `<code><span class="syntax-marker">${innerSanctuary.openTicks}</span>${innerSanctuary.content}<span class="syntax-marker">${innerSanctuary.closeTicks}</span></code>`;
              processedLinkText = processedLinkText.replace(innerPlaceholder, codeHtml);
            }
          }
        });
        
        // Now parse other markdown in the link text (bold, italic, etc)
        processedLinkText = this.parseStrikethrough(processedLinkText);
        processedLinkText = this.parseBold(processedLinkText);
        processedLinkText = this.parseItalic(processedLinkText);
        
        // Transform link sanctuary to HTML
        // URL should NOT be processed for markdown - use it as-is
        const anchorName = `--link-${this.linkIndex++}`;
        const safeUrl = this.sanitizeUrl(sanctuary.url);
        replacement = `<a href="${safeUrl}" style="anchor-name: ${anchorName}"><span class="syntax-marker">[</span>${processedLinkText}<span class="syntax-marker url-part">](${this.escapeHtml(sanctuary.url)})</span></a>`;
      }
      
      html = html.replace(placeholder, replacement);
    });
    
    return html;
  }
  
  /**
   * Parse all inline elements in correct order
   * @param {string} text - Text with potential inline markdown
   * @returns {string} HTML with all inline styling
   */
  static parseInlineElements(text) {
    // Step 1: Identify and protect sanctuaries (code and links)
    const { protectedText, sanctuaries } = this.identifyAndProtectSanctuaries(text);
    
    // Step 2: Parse other inline elements on protected text
    let html = protectedText;
    html = this.parseStrikethrough(html);
    html = this.parseBold(html);
    html = this.parseItalic(html);
    
    // Step 3: Restore and transform sanctuaries
    html = this.restoreAndTransformSanctuaries(html, sanctuaries);
    
    return html;
  }

  /**
   * Parse a single line of markdown
   * @param {string} line - Raw markdown line
   * @returns {string} Parsed HTML line
   */
  static parseLine(line) {
    let html = this.escapeHtml(line);

    // Preserve indentation
    html = this.preserveIndentation(html, line);

    // Check for block elements first
    const horizontalRule = this.parseHorizontalRule(html);
    if (horizontalRule) return horizontalRule;

    const codeBlock = this.parseCodeBlock(html);
    if (codeBlock) return codeBlock;

    // Parse block elements
    html = this.parseHeader(html);
    html = this.parseBlockquote(html);
    html = this.parseBulletList(html);
    html = this.parseNumberedList(html);

    // Parse inline elements
    html = this.parseInlineElements(html);

    // Wrap in div to maintain line structure
    if (html.trim() === '') {
      // Intentionally use &nbsp; for empty lines to maintain vertical spacing
      // This causes a 0->1 character count difference but preserves visual alignment
      return '<div>&nbsp;</div>';
    }

    return `<div>${html}</div>`;
  }

  /**
   * Parse full markdown text
   * @param {string} text - Full markdown text
   * @param {number} activeLine - Currently active line index (optional)
   * @param {boolean} showActiveLineRaw - Show raw markdown on active line
   * @returns {string} Parsed HTML
   */
  static parse(text, activeLine = -1, showActiveLineRaw = false) {
    // Reset link counter for each parse
    this.resetLinkIndex();

    const lines = text.split('\n');
    let inCodeBlock = false;

    const parsedLines = lines.map((line, index) => {
      // Show raw markdown on active line if requested
      if (showActiveLineRaw && index === activeLine) {
        const content = this.escapeHtml(line) || '&nbsp;';
        return `<div class="raw-line">${content}</div>`;
      }

      // Check if this line is a code fence
      const codeFenceRegex = /^```[^`]*$/;
      if (codeFenceRegex.test(line)) {
        inCodeBlock = !inCodeBlock;
        // Parse fence markers normally to get styled output
        return this.parseLine(line);
      }

      // If we're inside a code block, don't parse as markdown
      if (inCodeBlock) {
        const escaped = this.escapeHtml(line);
        const indented = this.preserveIndentation(escaped, line);
        return `<div>${indented || '&nbsp;'}</div>`;
      }

      // Otherwise, parse the markdown normally
      return this.parseLine(line);
    });

    // Join without newlines to prevent extra spacing
    const html = parsedLines.join('');

    // Apply post-processing for list consolidation
    return this.postProcessHTML(html);
  }

  /**
   * Post-process HTML to consolidate lists and code blocks
   * @param {string} html - HTML to post-process
   * @returns {string} Post-processed HTML with consolidated lists and code blocks
   */
  static postProcessHTML(html) {
    // Check if we're in a browser environment
    if (typeof document === 'undefined' || !document) {
      // In Node.js environment - do manual post-processing
      return this.postProcessHTMLManual(html);
    }

    // Parse HTML string into DOM
    const container = document.createElement('div');
    container.innerHTML = html;

    let currentList = null;
    let listType = null;
    let currentCodeBlock = null;
    let inCodeBlock = false;

    // Process all direct children - need to be careful with live NodeList
    const children = Array.from(container.children);

    for (let i = 0; i < children.length; i++) {
      const child = children[i];

      // Skip if child was already processed/removed
      if (!child.parentNode) continue;

      // Check for code fence start/end
      const codeFence = child.querySelector('.code-fence');
      if (codeFence) {
        const fenceText = codeFence.textContent;
        if (fenceText.startsWith('```')) {
          if (!inCodeBlock) {
            // Start of code block - keep fence visible, then add pre/code
            inCodeBlock = true;

            // Create the code block that will follow the fence
            currentCodeBlock = document.createElement('pre');
            const codeElement = document.createElement('code');
            currentCodeBlock.appendChild(codeElement);
            currentCodeBlock.className = 'code-block';

            // Extract language if present
            const lang = fenceText.slice(3).trim();
            if (lang) {
              codeElement.className = `language-${lang}`;
            }

            // Insert code block after the fence div (don't remove the fence)
            container.insertBefore(currentCodeBlock, child.nextSibling);

            // Store reference to the code element for adding content
            currentCodeBlock._codeElement = codeElement;
            continue;
          } else {
            // End of code block - fence stays visible
            inCodeBlock = false;
            currentCodeBlock = null;
            continue;
          }
        }
      }

      // Check if we're in a code block - any div that's not a code fence
      if (inCodeBlock && currentCodeBlock && child.tagName === 'DIV' && !child.querySelector('.code-fence')) {
        const codeElement = currentCodeBlock._codeElement || currentCodeBlock.querySelector('code');
        // Add the line content to the code block
        if (codeElement.textContent.length > 0) {
          codeElement.textContent += '\n';
        }
        // Get the actual text content, preserving spaces
        // Use textContent instead of innerHTML to avoid double-escaping
        // textContent automatically decodes HTML entities
        const lineText = child.textContent.replace(/\u00A0/g, ' '); // \u00A0 is nbsp
        codeElement.textContent += lineText;
        child.remove();
        continue;
      }

      // Check if this div contains a list item
      let listItem = null;
      if (child.tagName === 'DIV') {
        // Look for li inside the div
        listItem = child.querySelector('li');
      }

      if (listItem) {
        const isBullet = listItem.classList.contains('bullet-list');
        const isOrdered = listItem.classList.contains('ordered-list');

        if (!isBullet && !isOrdered) {
          currentList = null;
          listType = null;
          continue;
        }

        const newType = isBullet ? 'ul' : 'ol';

        // Start new list or continue current
        if (!currentList || listType !== newType) {
          currentList = document.createElement(newType);
          container.insertBefore(currentList, child);
          listType = newType;
        }

        // Extract and preserve indentation from the div before moving the list item
        const indentationNodes = [];
        for (const node of child.childNodes) {
          if (node.nodeType === 3 && node.textContent.match(/^\u00A0+$/)) {
            // This is a text node containing only non-breaking spaces (indentation)
            indentationNodes.push(node.cloneNode(true));
          } else if (node === listItem) {
            break; // Stop when we reach the list item
          }
        }

        // Add indentation to the list item
        indentationNodes.forEach(node => {
          listItem.insertBefore(node, listItem.firstChild);
        });

        // Move the list item to the current list
        currentList.appendChild(listItem);

        // Remove the now-empty div wrapper
        child.remove();
      } else {
        // Non-list element ends current list
        currentList = null;
        listType = null;
      }
    }

    return container.innerHTML;
  }

  /**
   * Manual post-processing for Node.js environments (without DOM)
   * @param {string} html - HTML to post-process
   * @returns {string} Post-processed HTML
   */
  static postProcessHTMLManual(html) {
    let processed = html;

    // Process unordered lists
    processed = processed.replace(/((?:<div>(?:&nbsp;)*<li class="bullet-list">.*?<\/li><\/div>\s*)+)/gs, (match) => {
      const divs = match.match(/<div>(?:&nbsp;)*<li class="bullet-list">.*?<\/li><\/div>/gs) || [];
      if (divs.length > 0) {
        const items = divs.map(div => {
          // Extract indentation and list item
          const indentMatch = div.match(/<div>((?:&nbsp;)*)<li/);
          const listItemMatch = div.match(/<li class="bullet-list">.*?<\/li>/);

          if (indentMatch && listItemMatch) {
            const indentation = indentMatch[1];
            const listItem = listItemMatch[0];
            // Insert indentation at the start of the list item content
            return listItem.replace(/<li class="bullet-list">/, `<li class="bullet-list">${indentation}`);
          }
          return listItemMatch ? listItemMatch[0] : '';
        }).filter(Boolean);

        return '<ul>' + items.join('') + '</ul>';
      }
      return match;
    });

    // Process ordered lists
    processed = processed.replace(/((?:<div>(?:&nbsp;)*<li class="ordered-list">.*?<\/li><\/div>\s*)+)/gs, (match) => {
      const divs = match.match(/<div>(?:&nbsp;)*<li class="ordered-list">.*?<\/li><\/div>/gs) || [];
      if (divs.length > 0) {
        const items = divs.map(div => {
          // Extract indentation and list item
          const indentMatch = div.match(/<div>((?:&nbsp;)*)<li/);
          const listItemMatch = div.match(/<li class="ordered-list">.*?<\/li>/);

          if (indentMatch && listItemMatch) {
            const indentation = indentMatch[1];
            const listItem = listItemMatch[0];
            // Insert indentation at the start of the list item content
            return listItem.replace(/<li class="ordered-list">/, `<li class="ordered-list">${indentation}`);
          }
          return listItemMatch ? listItemMatch[0] : '';
        }).filter(Boolean);

        return '<ol>' + items.join('') + '</ol>';
      }
      return match;
    });

    // Process code blocks - KEEP the fence markers for alignment AND use semantic pre/code
    const codeBlockRegex = /<div><span class="code-fence">(```[^<]*)<\/span><\/div>(.*?)<div><span class="code-fence">(```)<\/span><\/div>/gs;
    processed = processed.replace(codeBlockRegex, (match, openFence, content, closeFence) => {
      // Extract the content between fences
      const lines = content.match(/<div>(.*?)<\/div>/gs) || [];
      const codeContent = lines.map(line => {
        // Extract text from each div - content is already escaped
        const text = line.replace(/<div>(.*?)<\/div>/s, '$1')
          .replace(/&nbsp;/g, ' ');
        return text;
      }).join('\n');

      // Extract language from the opening fence
      const lang = openFence.slice(3).trim();
      const langClass = lang ? ` class="language-${lang}"` : '';

      // Keep fence markers visible as separate divs, with pre/code block between them
      let result = `<div><span class="code-fence">${openFence}</span></div>`;
      // Content is already escaped, don't double-escape
      result += `<pre class="code-block"><code${langClass}>${codeContent}</code></pre>`;
      result += `<div><span class="code-fence">${closeFence}</span></div>`;

      return result;
    });

    return processed;
  }

  /**
   * List pattern definitions
   */
  static LIST_PATTERNS = {
    bullet: /^(\s*)([-*+])\s+(.*)$/,
    numbered: /^(\s*)(\d+)\.\s+(.*)$/,
    checkbox: /^(\s*)-\s+\[([ x])\]\s+(.*)$/
  };

  /**
   * Get list context at cursor position
   * @param {string} text - Full text content
   * @param {number} cursorPosition - Current cursor position
   * @returns {Object} List context information
   */
  static getListContext(text, cursorPosition) {
    // Find the line containing the cursor
    const lines = text.split('\n');
    let currentPos = 0;
    let lineIndex = 0;
    let lineStart = 0;

    for (let i = 0; i < lines.length; i++) {
      const lineLength = lines[i].length;
      if (currentPos + lineLength >= cursorPosition) {
        lineIndex = i;
        lineStart = currentPos;
        break;
      }
      currentPos += lineLength + 1; // +1 for newline
    }

    const currentLine = lines[lineIndex];
    const lineEnd = lineStart + currentLine.length;

    // Check for checkbox first (most specific)
    const checkboxMatch = currentLine.match(this.LIST_PATTERNS.checkbox);
    if (checkboxMatch) {
      return {
        inList: true,
        listType: 'checkbox',
        indent: checkboxMatch[1],
        marker: '-',
        checked: checkboxMatch[2] === 'x',
        content: checkboxMatch[3],
        lineStart,
        lineEnd,
        markerEndPos: lineStart + checkboxMatch[1].length + checkboxMatch[2].length + 5 // indent + "- [ ] "
      };
    }

    // Check for bullet list
    const bulletMatch = currentLine.match(this.LIST_PATTERNS.bullet);
    if (bulletMatch) {
      return {
        inList: true,
        listType: 'bullet',
        indent: bulletMatch[1],
        marker: bulletMatch[2],
        content: bulletMatch[3],
        lineStart,
        lineEnd,
        markerEndPos: lineStart + bulletMatch[1].length + bulletMatch[2].length + 1 // indent + marker + space
      };
    }

    // Check for numbered list
    const numberedMatch = currentLine.match(this.LIST_PATTERNS.numbered);
    if (numberedMatch) {
      return {
        inList: true,
        listType: 'numbered',
        indent: numberedMatch[1],
        marker: parseInt(numberedMatch[2]),
        content: numberedMatch[3],
        lineStart,
        lineEnd,
        markerEndPos: lineStart + numberedMatch[1].length + numberedMatch[2].length + 2 // indent + number + ". "
      };
    }

    // Not in a list
    return {
      inList: false,
      listType: null,
      indent: '',
      marker: null,
      content: currentLine,
      lineStart,
      lineEnd,
      markerEndPos: lineStart
    };
  }

  /**
   * Create a new list item based on context
   * @param {Object} context - List context from getListContext
   * @returns {string} New list item text
   */
  static createNewListItem(context) {
    switch (context.listType) {
      case 'bullet':
        return `${context.indent}${context.marker} `;
      case 'numbered':
        return `${context.indent}${context.marker + 1}. `;
      case 'checkbox':
        return `${context.indent}- [ ] `;
      default:
        return '';
    }
  }

  /**
   * Renumber all numbered lists in text
   * @param {string} text - Text containing numbered lists
   * @returns {string} Text with renumbered lists
   */
  static renumberLists(text) {
    const lines = text.split('\n');
    const numbersByIndent = new Map();
    let inList = false;

    const result = lines.map(line => {
      const match = line.match(this.LIST_PATTERNS.numbered);

      if (match) {
        const indent = match[1];
        const indentLevel = indent.length;
        const content = match[3];

        // If we weren't in a list or indent changed, reset lower levels
        if (!inList) {
          numbersByIndent.clear();
        }

        // Get the next number for this indent level
        const currentNumber = (numbersByIndent.get(indentLevel) || 0) + 1;
        numbersByIndent.set(indentLevel, currentNumber);

        // Clear deeper indent levels
        for (const [level] of numbersByIndent) {
          if (level > indentLevel) {
            numbersByIndent.delete(level);
          }
        }

        inList = true;
        return `${indent}${currentNumber}. ${content}`;
      } else {
        // Not a numbered list item
        if (line.trim() === '' || !line.match(/^\s/)) {
          // Empty line or non-indented line breaks the list
          inList = false;
          numbersByIndent.clear();
        }
        return line;
      }
    });

    return result.join('\n');
  }
>>>>>>> a973ddd6
}<|MERGE_RESOLUTION|>--- conflicted
+++ resolved
@@ -7,7 +7,6 @@
  * - Markdown tokens remain visible but styled
  */
 export class MarkdownParser {
-<<<<<<< HEAD
 	// Track link index for anchor naming
 	static linkIndex = 0;
 
@@ -360,7 +359,7 @@
 
 			if (sanctuary.type === "code") {
 				// Transform code sanctuary to HTML
-				replacement = `<code><span class="syntax-marker">${sanctuary.openTicks}</span>${this.escapeHtml(sanctuary.content)}<span class="syntax-marker">${sanctuary.closeTicks}</span></code>`;
+				replacement = `<code><span class="syntax-marker">${sanctuary.openTicks}</span>${sanctuary.content}<span class="syntax-marker">${sanctuary.closeTicks}</span></code>`;
 			} else if (sanctuary.type === "link") {
 				// For links, we need to process the link text for markdown
 				let processedLinkText = sanctuary.linkText;
@@ -370,7 +369,7 @@
 				sanctuaries.forEach((innerSanctuary, innerPlaceholder) => {
 					if (processedLinkText.includes(innerPlaceholder)) {
 						if (innerSanctuary.type === "code") {
-							const codeHtml = `<code><span class="syntax-marker">${innerSanctuary.openTicks}</span>${this.escapeHtml(innerSanctuary.content)}<span class="syntax-marker">${innerSanctuary.closeTicks}</span></code>`;
+							const codeHtml = `<code><span class="syntax-marker">${innerSanctuary.openTicks}</span>${innerSanctuary.content}<span class="syntax-marker">${innerSanctuary.closeTicks}</span></code>`;
 							processedLinkText = processedLinkText.replace(
 								innerPlaceholder,
 								codeHtml,
@@ -972,850 +971,4 @@
 
 		return result.join("\n");
 	}
-=======
-  // Track link index for anchor naming
-  static linkIndex = 0;
-
-  /**
-   * Reset link index (call before parsing a new document)
-   */
-  static resetLinkIndex() {
-    this.linkIndex = 0;
-  }
-
-  /**
-   * Escape HTML special characters
-   * @param {string} text - Raw text to escape
-   * @returns {string} Escaped HTML-safe text
-   */
-  static escapeHtml(text) {
-    const map = {
-      '&': '&amp;',
-      '<': '&lt;',
-      '>': '&gt;',
-      '"': '&quot;',
-      "'": '&#39;'
-    };
-    return text.replace(/[&<>"']/g, m => map[m]);
-  }
-
-  /**
-   * Preserve leading spaces as non-breaking spaces
-   * @param {string} html - HTML string
-   * @param {string} originalLine - Original line with spaces
-   * @returns {string} HTML with preserved indentation
-   */
-  static preserveIndentation(html, originalLine) {
-    const leadingSpaces = originalLine.match(/^(\s*)/)[1];
-    const indentation = leadingSpaces.replace(/ /g, '&nbsp;');
-    return html.replace(/^\s*/, indentation);
-  }
-
-  /**
-   * Parse headers (h1-h3 only)
-   * @param {string} html - HTML line to parse
-   * @returns {string} Parsed HTML with header styling
-   */
-  static parseHeader(html) {
-    return html.replace(/^(#{1,3})\s(.+)$/, (match, hashes, content) => {
-      const level = hashes.length;
-      return `<h${level}><span class="syntax-marker">${hashes} </span>${content}</h${level}>`;
-    });
-  }
-
-  /**
-   * Parse horizontal rules
-   * @param {string} html - HTML line to parse
-   * @returns {string|null} Parsed horizontal rule or null
-   */
-  static parseHorizontalRule(html) {
-    if (html.match(/^(-{3,}|\*{3,}|_{3,})$/)) {
-      return `<div><span class="hr-marker">${html}</span></div>`;
-    }
-    return null;
-  }
-
-  /**
-   * Parse blockquotes
-   * @param {string} html - HTML line to parse
-   * @returns {string} Parsed blockquote
-   */
-  static parseBlockquote(html) {
-    return html.replace(/^&gt; (.+)$/, (match, content) => {
-      return `<span class="blockquote"><span class="syntax-marker">&gt;</span> ${content}</span>`;
-    });
-  }
-
-  /**
-   * Parse bullet lists
-   * @param {string} html - HTML line to parse
-   * @returns {string} Parsed bullet list item
-   */
-  static parseBulletList(html) {
-    return html.replace(/^((?:&nbsp;)*)([-*])\s(.+)$/, (match, indent, marker, content) => {
-      return `${indent}<li class="bullet-list"><span class="syntax-marker">${marker} </span>${content}</li>`;
-    });
-  }
-
-  /**
-   * Parse numbered lists
-   * @param {string} html - HTML line to parse
-   * @returns {string} Parsed numbered list item
-   */
-  static parseNumberedList(html) {
-    return html.replace(/^((?:&nbsp;)*)(\d+\.)\s(.+)$/, (match, indent, marker, content) => {
-      return `${indent}<li class="ordered-list"><span class="syntax-marker">${marker} </span>${content}</li>`;
-    });
-  }
-
-  /**
-   * Parse code blocks (markers only)
-   * @param {string} html - HTML line to parse
-   * @returns {string|null} Parsed code fence or null
-   */
-  static parseCodeBlock(html) {
-    // The line must start with three backticks and have no backticks after subsequent text
-    const codeFenceRegex = /^`{3}[^`]*$/;
-    if (codeFenceRegex.test(html)) {
-      return `<div><span class="code-fence">${html}</span></div>`;
-    }
-    return null;
-  }
-
-  /**
-   * Parse bold text
-   * @param {string} html - HTML with potential bold markdown
-   * @returns {string} HTML with bold styling
-   */
-  static parseBold(html) {
-    html = html.replace(/\*\*(.+?)\*\*/g, '<strong><span class="syntax-marker">**</span>$1<span class="syntax-marker">**</span></strong>');
-    html = html.replace(/__(.+?)__/g, '<strong><span class="syntax-marker">__</span>$1<span class="syntax-marker">__</span></strong>');
-    return html;
-  }
-
-  /**
-   * Parse italic text
-   * Note: Uses lookbehind assertions - requires modern browsers
-   * @param {string} html - HTML with potential italic markdown
-   * @returns {string} HTML with italic styling
-   */
-  static parseItalic(html) {
-    // Single asterisk - must not be adjacent to other asterisks
-    html = html.replace(/(?<!\*)\*(?!\*)(.+?)(?<!\*)\*(?!\*)/g, '<em><span class="syntax-marker">*</span>$1<span class="syntax-marker">*</span></em>');
-    
-    // Single underscore - must be at word boundaries to avoid matching inside words
-    // This prevents matching underscores in the middle of words like "bold_with_underscore"
-    html = html.replace(/(?<=^|\s)_(?!_)(.+?)(?<!_)_(?!_)(?=\s|$)/g, '<em><span class="syntax-marker">_</span>$1<span class="syntax-marker">_</span></em>');
-    
-    return html;
-  }
-
-  /**
-   * Parse strikethrough text
-   * Supports both single (~) and double (~~) tildes, but rejects 3+ tildes
-   * @param {string} html - HTML with potential strikethrough markdown
-   * @returns {string} HTML with strikethrough styling
-   */
-  static parseStrikethrough(html) {
-    // Double tilde strikethrough: ~~text~~ (but not if part of 3+ tildes)
-    html = html.replace(/(?<!~)~~(?!~)(.+?)(?<!~)~~(?!~)/g, '<del><span class="syntax-marker">~~</span>$1<span class="syntax-marker">~~</span></del>');
-    // Single tilde strikethrough: ~text~ (but not if part of 2+ tildes on either side)
-    html = html.replace(/(?<!~)~(?!~)(.+?)(?<!~)~(?!~)/g, '<del><span class="syntax-marker">~</span>$1<span class="syntax-marker">~</span></del>');
-    return html;
-  }
-
-  /**
-   * Parse inline code
-   * @param {string} html - HTML with potential code markdown
-   * @returns {string} HTML with code styling
-   */
-  static parseInlineCode(html) {
-    // Must have equal number of backticks before and after inline code
-    //
-    // Regex explainer:
-    // (?<!`): A negative lookbehind ensuring the opening backticks are not preceded by another backtick.
-    // (`+): A capturing group that matches and remembers the opening sequence of one or more backticks. This is Group 1.
-    // ((?:(?!\1).)+?): A capturing group that greedily matches any character that is not the exact sequence of backticks captured in Group 1. This is Group 2.
-    // (\1): A backreference to Group 1, ensuring the closing sequence has the exact same number of backticks as the opening sequence. This is Group 3.
-    // (?!`): A negative lookahead ensuring the closing backticks are not followed by another backtick.
-    return html.replace(/(?<!`)(`+)(?!`)((?:(?!\1).)+?)(\1)(?!`)/g, '<code><span class="syntax-marker">$1</span>$2<span class="syntax-marker">$3</span></code>');
-  }
-
-  /**
-   * Sanitize URL to prevent XSS attacks
-   * @param {string} url - URL to sanitize
-   * @returns {string} Safe URL or '#' if dangerous
-   */
-  static sanitizeUrl(url) {
-    // Trim whitespace and convert to lowercase for protocol check
-    const trimmed = url.trim();
-    const lower = trimmed.toLowerCase();
-
-    // Allow safe protocols
-    const safeProtocols = [
-      'http://',
-      'https://',
-      'mailto:',
-      'ftp://',
-      'ftps://'
-    ];
-
-    // Check if URL starts with a safe protocol
-    const hasSafeProtocol = safeProtocols.some(protocol => lower.startsWith(protocol));
-
-    // Allow relative URLs (starting with / or # or no protocol)
-    const isRelative = trimmed.startsWith('/') ||
-                      trimmed.startsWith('#') ||
-                      trimmed.startsWith('?') ||
-                      trimmed.startsWith('.') ||
-                      (!trimmed.includes(':') && !trimmed.includes('//'));
-
-    // If safe protocol or relative URL, return as-is
-    if (hasSafeProtocol || isRelative) {
-      return url;
-    }
-
-    // Block dangerous protocols (javascript:, data:, vbscript:, etc.)
-    return '#';
-  }
-
-  /**
-   * Parse links
-   * @param {string} html - HTML with potential link markdown
-   * @returns {string} HTML with link styling
-   */
-  static parseLinks(html) {
-    return html.replace(/\[(.+?)\]\((.+?)\)/g, (match, text, url) => {
-      const anchorName = `--link-${this.linkIndex++}`;
-      // Sanitize URL to prevent XSS attacks
-      const safeUrl = this.sanitizeUrl(url);
-      // Use real href - pointer-events handles click prevention in normal mode
-      return `<a href="${safeUrl}" style="anchor-name: ${anchorName}"><span class="syntax-marker">[</span>${text}<span class="syntax-marker url-part">](${url})</span></a>`;
-    });
-  }
-
-  /**
-   * Identify and protect sanctuaries (code and links) before parsing
-   * @param {string} text - Text with potential markdown
-   * @returns {Object} Object with protected text and sanctuary map
-   */
-  static identifyAndProtectSanctuaries(text) {
-    const sanctuaries = new Map();
-    let sanctuaryCounter = 0;
-    let protectedText = text;
-    
-    // Create a map to track protected regions (URLs should not be processed)
-    const protectedRegions = [];
-    
-    // First, find all links and mark their URL regions as protected
-    const linkRegex = /\[([^\]]+)\]\(([^)]+)\)/g;
-    let linkMatch;
-    while ((linkMatch = linkRegex.exec(text)) !== null) {
-      // Calculate the exact position of the URL part
-      // linkMatch.index is the start of the match
-      // We need to find where "](" starts, then add 2 to get URL start
-      const bracketPos = linkMatch.index + linkMatch[0].indexOf('](');
-      const urlStart = bracketPos + 2;
-      const urlEnd = urlStart + linkMatch[2].length;
-      protectedRegions.push({ start: urlStart, end: urlEnd });
-    }
-    
-    // Now protect inline code, but skip if it's inside a protected region (URL)
-    const codeRegex = /(?<!`)(`+)(?!`)((?:(?!\1).)+?)(\1)(?!`)/g;
-    let codeMatch;
-    const codeMatches = [];
-    
-    while ((codeMatch = codeRegex.exec(text)) !== null) {
-      const codeStart = codeMatch.index;
-      const codeEnd = codeMatch.index + codeMatch[0].length;
-      
-      // Check if this code is inside a protected URL region
-      const inProtectedRegion = protectedRegions.some(region => 
-        codeStart >= region.start && codeEnd <= region.end
-      );
-      
-      if (!inProtectedRegion) {
-        codeMatches.push({
-          match: codeMatch[0],
-          index: codeMatch.index,
-          openTicks: codeMatch[1],
-          content: codeMatch[2],
-          closeTicks: codeMatch[3]
-        });
-      }
-    }
-    
-    // Replace code matches from end to start to preserve indices
-    codeMatches.sort((a, b) => b.index - a.index);
-    codeMatches.forEach(codeInfo => {
-      const placeholder = `\uE000${sanctuaryCounter++}\uE001`;
-      sanctuaries.set(placeholder, {
-        type: 'code',
-        original: codeInfo.match,
-        openTicks: codeInfo.openTicks,
-        content: codeInfo.content,
-        closeTicks: codeInfo.closeTicks
-      });
-      protectedText = protectedText.substring(0, codeInfo.index) + 
-                     placeholder + 
-                     protectedText.substring(codeInfo.index + codeInfo.match.length);
-    });
-    
-    // Then protect links - they can contain sanctuary placeholders for code but not raw code
-    protectedText = protectedText.replace(/\[([^\]]+)\]\(([^)]+)\)/g, (match, linkText, url) => {
-      const placeholder = `\uE000${sanctuaryCounter++}\uE001`;
-      sanctuaries.set(placeholder, {
-        type: 'link',
-        original: match,
-        linkText,
-        url
-      });
-      return placeholder;
-    });
-    
-    return { protectedText, sanctuaries };
-  }
-  
-  /**
-   * Restore and transform sanctuaries back to HTML
-   * @param {string} html - HTML with sanctuary placeholders
-   * @param {Map} sanctuaries - Map of sanctuaries to restore
-   * @returns {string} HTML with sanctuaries restored and transformed
-   */
-  static restoreAndTransformSanctuaries(html, sanctuaries) {
-    // Sort sanctuary placeholders by position to restore in order
-    const placeholders = Array.from(sanctuaries.keys()).sort((a, b) => {
-      const indexA = html.indexOf(a);
-      const indexB = html.indexOf(b);
-      return indexA - indexB;
-    });
-    
-    placeholders.forEach(placeholder => {
-      const sanctuary = sanctuaries.get(placeholder);
-      let replacement;
-      
-      if (sanctuary.type === 'code') {
-        // Transform code sanctuary to HTML
-        replacement = `<code><span class="syntax-marker">${sanctuary.openTicks}</span>${sanctuary.content}<span class="syntax-marker">${sanctuary.closeTicks}</span></code>`;
-      } else if (sanctuary.type === 'link') {
-        // For links, we need to process the link text for markdown
-        let processedLinkText = sanctuary.linkText;
-        
-        // First restore any sanctuary placeholders that were already in the link text
-        // (e.g., inline code that was protected before the link)
-        sanctuaries.forEach((innerSanctuary, innerPlaceholder) => {
-          if (processedLinkText.includes(innerPlaceholder)) {
-            if (innerSanctuary.type === 'code') {
-              const codeHtml = `<code><span class="syntax-marker">${innerSanctuary.openTicks}</span>${innerSanctuary.content}<span class="syntax-marker">${innerSanctuary.closeTicks}</span></code>`;
-              processedLinkText = processedLinkText.replace(innerPlaceholder, codeHtml);
-            }
-          }
-        });
-        
-        // Now parse other markdown in the link text (bold, italic, etc)
-        processedLinkText = this.parseStrikethrough(processedLinkText);
-        processedLinkText = this.parseBold(processedLinkText);
-        processedLinkText = this.parseItalic(processedLinkText);
-        
-        // Transform link sanctuary to HTML
-        // URL should NOT be processed for markdown - use it as-is
-        const anchorName = `--link-${this.linkIndex++}`;
-        const safeUrl = this.sanitizeUrl(sanctuary.url);
-        replacement = `<a href="${safeUrl}" style="anchor-name: ${anchorName}"><span class="syntax-marker">[</span>${processedLinkText}<span class="syntax-marker url-part">](${this.escapeHtml(sanctuary.url)})</span></a>`;
-      }
-      
-      html = html.replace(placeholder, replacement);
-    });
-    
-    return html;
-  }
-  
-  /**
-   * Parse all inline elements in correct order
-   * @param {string} text - Text with potential inline markdown
-   * @returns {string} HTML with all inline styling
-   */
-  static parseInlineElements(text) {
-    // Step 1: Identify and protect sanctuaries (code and links)
-    const { protectedText, sanctuaries } = this.identifyAndProtectSanctuaries(text);
-    
-    // Step 2: Parse other inline elements on protected text
-    let html = protectedText;
-    html = this.parseStrikethrough(html);
-    html = this.parseBold(html);
-    html = this.parseItalic(html);
-    
-    // Step 3: Restore and transform sanctuaries
-    html = this.restoreAndTransformSanctuaries(html, sanctuaries);
-    
-    return html;
-  }
-
-  /**
-   * Parse a single line of markdown
-   * @param {string} line - Raw markdown line
-   * @returns {string} Parsed HTML line
-   */
-  static parseLine(line) {
-    let html = this.escapeHtml(line);
-
-    // Preserve indentation
-    html = this.preserveIndentation(html, line);
-
-    // Check for block elements first
-    const horizontalRule = this.parseHorizontalRule(html);
-    if (horizontalRule) return horizontalRule;
-
-    const codeBlock = this.parseCodeBlock(html);
-    if (codeBlock) return codeBlock;
-
-    // Parse block elements
-    html = this.parseHeader(html);
-    html = this.parseBlockquote(html);
-    html = this.parseBulletList(html);
-    html = this.parseNumberedList(html);
-
-    // Parse inline elements
-    html = this.parseInlineElements(html);
-
-    // Wrap in div to maintain line structure
-    if (html.trim() === '') {
-      // Intentionally use &nbsp; for empty lines to maintain vertical spacing
-      // This causes a 0->1 character count difference but preserves visual alignment
-      return '<div>&nbsp;</div>';
-    }
-
-    return `<div>${html}</div>`;
-  }
-
-  /**
-   * Parse full markdown text
-   * @param {string} text - Full markdown text
-   * @param {number} activeLine - Currently active line index (optional)
-   * @param {boolean} showActiveLineRaw - Show raw markdown on active line
-   * @returns {string} Parsed HTML
-   */
-  static parse(text, activeLine = -1, showActiveLineRaw = false) {
-    // Reset link counter for each parse
-    this.resetLinkIndex();
-
-    const lines = text.split('\n');
-    let inCodeBlock = false;
-
-    const parsedLines = lines.map((line, index) => {
-      // Show raw markdown on active line if requested
-      if (showActiveLineRaw && index === activeLine) {
-        const content = this.escapeHtml(line) || '&nbsp;';
-        return `<div class="raw-line">${content}</div>`;
-      }
-
-      // Check if this line is a code fence
-      const codeFenceRegex = /^```[^`]*$/;
-      if (codeFenceRegex.test(line)) {
-        inCodeBlock = !inCodeBlock;
-        // Parse fence markers normally to get styled output
-        return this.parseLine(line);
-      }
-
-      // If we're inside a code block, don't parse as markdown
-      if (inCodeBlock) {
-        const escaped = this.escapeHtml(line);
-        const indented = this.preserveIndentation(escaped, line);
-        return `<div>${indented || '&nbsp;'}</div>`;
-      }
-
-      // Otherwise, parse the markdown normally
-      return this.parseLine(line);
-    });
-
-    // Join without newlines to prevent extra spacing
-    const html = parsedLines.join('');
-
-    // Apply post-processing for list consolidation
-    return this.postProcessHTML(html);
-  }
-
-  /**
-   * Post-process HTML to consolidate lists and code blocks
-   * @param {string} html - HTML to post-process
-   * @returns {string} Post-processed HTML with consolidated lists and code blocks
-   */
-  static postProcessHTML(html) {
-    // Check if we're in a browser environment
-    if (typeof document === 'undefined' || !document) {
-      // In Node.js environment - do manual post-processing
-      return this.postProcessHTMLManual(html);
-    }
-
-    // Parse HTML string into DOM
-    const container = document.createElement('div');
-    container.innerHTML = html;
-
-    let currentList = null;
-    let listType = null;
-    let currentCodeBlock = null;
-    let inCodeBlock = false;
-
-    // Process all direct children - need to be careful with live NodeList
-    const children = Array.from(container.children);
-
-    for (let i = 0; i < children.length; i++) {
-      const child = children[i];
-
-      // Skip if child was already processed/removed
-      if (!child.parentNode) continue;
-
-      // Check for code fence start/end
-      const codeFence = child.querySelector('.code-fence');
-      if (codeFence) {
-        const fenceText = codeFence.textContent;
-        if (fenceText.startsWith('```')) {
-          if (!inCodeBlock) {
-            // Start of code block - keep fence visible, then add pre/code
-            inCodeBlock = true;
-
-            // Create the code block that will follow the fence
-            currentCodeBlock = document.createElement('pre');
-            const codeElement = document.createElement('code');
-            currentCodeBlock.appendChild(codeElement);
-            currentCodeBlock.className = 'code-block';
-
-            // Extract language if present
-            const lang = fenceText.slice(3).trim();
-            if (lang) {
-              codeElement.className = `language-${lang}`;
-            }
-
-            // Insert code block after the fence div (don't remove the fence)
-            container.insertBefore(currentCodeBlock, child.nextSibling);
-
-            // Store reference to the code element for adding content
-            currentCodeBlock._codeElement = codeElement;
-            continue;
-          } else {
-            // End of code block - fence stays visible
-            inCodeBlock = false;
-            currentCodeBlock = null;
-            continue;
-          }
-        }
-      }
-
-      // Check if we're in a code block - any div that's not a code fence
-      if (inCodeBlock && currentCodeBlock && child.tagName === 'DIV' && !child.querySelector('.code-fence')) {
-        const codeElement = currentCodeBlock._codeElement || currentCodeBlock.querySelector('code');
-        // Add the line content to the code block
-        if (codeElement.textContent.length > 0) {
-          codeElement.textContent += '\n';
-        }
-        // Get the actual text content, preserving spaces
-        // Use textContent instead of innerHTML to avoid double-escaping
-        // textContent automatically decodes HTML entities
-        const lineText = child.textContent.replace(/\u00A0/g, ' '); // \u00A0 is nbsp
-        codeElement.textContent += lineText;
-        child.remove();
-        continue;
-      }
-
-      // Check if this div contains a list item
-      let listItem = null;
-      if (child.tagName === 'DIV') {
-        // Look for li inside the div
-        listItem = child.querySelector('li');
-      }
-
-      if (listItem) {
-        const isBullet = listItem.classList.contains('bullet-list');
-        const isOrdered = listItem.classList.contains('ordered-list');
-
-        if (!isBullet && !isOrdered) {
-          currentList = null;
-          listType = null;
-          continue;
-        }
-
-        const newType = isBullet ? 'ul' : 'ol';
-
-        // Start new list or continue current
-        if (!currentList || listType !== newType) {
-          currentList = document.createElement(newType);
-          container.insertBefore(currentList, child);
-          listType = newType;
-        }
-
-        // Extract and preserve indentation from the div before moving the list item
-        const indentationNodes = [];
-        for (const node of child.childNodes) {
-          if (node.nodeType === 3 && node.textContent.match(/^\u00A0+$/)) {
-            // This is a text node containing only non-breaking spaces (indentation)
-            indentationNodes.push(node.cloneNode(true));
-          } else if (node === listItem) {
-            break; // Stop when we reach the list item
-          }
-        }
-
-        // Add indentation to the list item
-        indentationNodes.forEach(node => {
-          listItem.insertBefore(node, listItem.firstChild);
-        });
-
-        // Move the list item to the current list
-        currentList.appendChild(listItem);
-
-        // Remove the now-empty div wrapper
-        child.remove();
-      } else {
-        // Non-list element ends current list
-        currentList = null;
-        listType = null;
-      }
-    }
-
-    return container.innerHTML;
-  }
-
-  /**
-   * Manual post-processing for Node.js environments (without DOM)
-   * @param {string} html - HTML to post-process
-   * @returns {string} Post-processed HTML
-   */
-  static postProcessHTMLManual(html) {
-    let processed = html;
-
-    // Process unordered lists
-    processed = processed.replace(/((?:<div>(?:&nbsp;)*<li class="bullet-list">.*?<\/li><\/div>\s*)+)/gs, (match) => {
-      const divs = match.match(/<div>(?:&nbsp;)*<li class="bullet-list">.*?<\/li><\/div>/gs) || [];
-      if (divs.length > 0) {
-        const items = divs.map(div => {
-          // Extract indentation and list item
-          const indentMatch = div.match(/<div>((?:&nbsp;)*)<li/);
-          const listItemMatch = div.match(/<li class="bullet-list">.*?<\/li>/);
-
-          if (indentMatch && listItemMatch) {
-            const indentation = indentMatch[1];
-            const listItem = listItemMatch[0];
-            // Insert indentation at the start of the list item content
-            return listItem.replace(/<li class="bullet-list">/, `<li class="bullet-list">${indentation}`);
-          }
-          return listItemMatch ? listItemMatch[0] : '';
-        }).filter(Boolean);
-
-        return '<ul>' + items.join('') + '</ul>';
-      }
-      return match;
-    });
-
-    // Process ordered lists
-    processed = processed.replace(/((?:<div>(?:&nbsp;)*<li class="ordered-list">.*?<\/li><\/div>\s*)+)/gs, (match) => {
-      const divs = match.match(/<div>(?:&nbsp;)*<li class="ordered-list">.*?<\/li><\/div>/gs) || [];
-      if (divs.length > 0) {
-        const items = divs.map(div => {
-          // Extract indentation and list item
-          const indentMatch = div.match(/<div>((?:&nbsp;)*)<li/);
-          const listItemMatch = div.match(/<li class="ordered-list">.*?<\/li>/);
-
-          if (indentMatch && listItemMatch) {
-            const indentation = indentMatch[1];
-            const listItem = listItemMatch[0];
-            // Insert indentation at the start of the list item content
-            return listItem.replace(/<li class="ordered-list">/, `<li class="ordered-list">${indentation}`);
-          }
-          return listItemMatch ? listItemMatch[0] : '';
-        }).filter(Boolean);
-
-        return '<ol>' + items.join('') + '</ol>';
-      }
-      return match;
-    });
-
-    // Process code blocks - KEEP the fence markers for alignment AND use semantic pre/code
-    const codeBlockRegex = /<div><span class="code-fence">(```[^<]*)<\/span><\/div>(.*?)<div><span class="code-fence">(```)<\/span><\/div>/gs;
-    processed = processed.replace(codeBlockRegex, (match, openFence, content, closeFence) => {
-      // Extract the content between fences
-      const lines = content.match(/<div>(.*?)<\/div>/gs) || [];
-      const codeContent = lines.map(line => {
-        // Extract text from each div - content is already escaped
-        const text = line.replace(/<div>(.*?)<\/div>/s, '$1')
-          .replace(/&nbsp;/g, ' ');
-        return text;
-      }).join('\n');
-
-      // Extract language from the opening fence
-      const lang = openFence.slice(3).trim();
-      const langClass = lang ? ` class="language-${lang}"` : '';
-
-      // Keep fence markers visible as separate divs, with pre/code block between them
-      let result = `<div><span class="code-fence">${openFence}</span></div>`;
-      // Content is already escaped, don't double-escape
-      result += `<pre class="code-block"><code${langClass}>${codeContent}</code></pre>`;
-      result += `<div><span class="code-fence">${closeFence}</span></div>`;
-
-      return result;
-    });
-
-    return processed;
-  }
-
-  /**
-   * List pattern definitions
-   */
-  static LIST_PATTERNS = {
-    bullet: /^(\s*)([-*+])\s+(.*)$/,
-    numbered: /^(\s*)(\d+)\.\s+(.*)$/,
-    checkbox: /^(\s*)-\s+\[([ x])\]\s+(.*)$/
-  };
-
-  /**
-   * Get list context at cursor position
-   * @param {string} text - Full text content
-   * @param {number} cursorPosition - Current cursor position
-   * @returns {Object} List context information
-   */
-  static getListContext(text, cursorPosition) {
-    // Find the line containing the cursor
-    const lines = text.split('\n');
-    let currentPos = 0;
-    let lineIndex = 0;
-    let lineStart = 0;
-
-    for (let i = 0; i < lines.length; i++) {
-      const lineLength = lines[i].length;
-      if (currentPos + lineLength >= cursorPosition) {
-        lineIndex = i;
-        lineStart = currentPos;
-        break;
-      }
-      currentPos += lineLength + 1; // +1 for newline
-    }
-
-    const currentLine = lines[lineIndex];
-    const lineEnd = lineStart + currentLine.length;
-
-    // Check for checkbox first (most specific)
-    const checkboxMatch = currentLine.match(this.LIST_PATTERNS.checkbox);
-    if (checkboxMatch) {
-      return {
-        inList: true,
-        listType: 'checkbox',
-        indent: checkboxMatch[1],
-        marker: '-',
-        checked: checkboxMatch[2] === 'x',
-        content: checkboxMatch[3],
-        lineStart,
-        lineEnd,
-        markerEndPos: lineStart + checkboxMatch[1].length + checkboxMatch[2].length + 5 // indent + "- [ ] "
-      };
-    }
-
-    // Check for bullet list
-    const bulletMatch = currentLine.match(this.LIST_PATTERNS.bullet);
-    if (bulletMatch) {
-      return {
-        inList: true,
-        listType: 'bullet',
-        indent: bulletMatch[1],
-        marker: bulletMatch[2],
-        content: bulletMatch[3],
-        lineStart,
-        lineEnd,
-        markerEndPos: lineStart + bulletMatch[1].length + bulletMatch[2].length + 1 // indent + marker + space
-      };
-    }
-
-    // Check for numbered list
-    const numberedMatch = currentLine.match(this.LIST_PATTERNS.numbered);
-    if (numberedMatch) {
-      return {
-        inList: true,
-        listType: 'numbered',
-        indent: numberedMatch[1],
-        marker: parseInt(numberedMatch[2]),
-        content: numberedMatch[3],
-        lineStart,
-        lineEnd,
-        markerEndPos: lineStart + numberedMatch[1].length + numberedMatch[2].length + 2 // indent + number + ". "
-      };
-    }
-
-    // Not in a list
-    return {
-      inList: false,
-      listType: null,
-      indent: '',
-      marker: null,
-      content: currentLine,
-      lineStart,
-      lineEnd,
-      markerEndPos: lineStart
-    };
-  }
-
-  /**
-   * Create a new list item based on context
-   * @param {Object} context - List context from getListContext
-   * @returns {string} New list item text
-   */
-  static createNewListItem(context) {
-    switch (context.listType) {
-      case 'bullet':
-        return `${context.indent}${context.marker} `;
-      case 'numbered':
-        return `${context.indent}${context.marker + 1}. `;
-      case 'checkbox':
-        return `${context.indent}- [ ] `;
-      default:
-        return '';
-    }
-  }
-
-  /**
-   * Renumber all numbered lists in text
-   * @param {string} text - Text containing numbered lists
-   * @returns {string} Text with renumbered lists
-   */
-  static renumberLists(text) {
-    const lines = text.split('\n');
-    const numbersByIndent = new Map();
-    let inList = false;
-
-    const result = lines.map(line => {
-      const match = line.match(this.LIST_PATTERNS.numbered);
-
-      if (match) {
-        const indent = match[1];
-        const indentLevel = indent.length;
-        const content = match[3];
-
-        // If we weren't in a list or indent changed, reset lower levels
-        if (!inList) {
-          numbersByIndent.clear();
-        }
-
-        // Get the next number for this indent level
-        const currentNumber = (numbersByIndent.get(indentLevel) || 0) + 1;
-        numbersByIndent.set(indentLevel, currentNumber);
-
-        // Clear deeper indent levels
-        for (const [level] of numbersByIndent) {
-          if (level > indentLevel) {
-            numbersByIndent.delete(level);
-          }
-        }
-
-        inList = true;
-        return `${indent}${currentNumber}. ${content}`;
-      } else {
-        // Not a numbered list item
-        if (line.trim() === '' || !line.match(/^\s/)) {
-          // Empty line or non-indented line breaks the list
-          inList = false;
-          numbersByIndent.clear();
-        }
-        return line;
-      }
-    });
-
-    return result.join('\n');
-  }
->>>>>>> a973ddd6
 }