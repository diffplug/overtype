/**
 * MarkdownParser - Parses markdown into HTML while preserving character alignment
 *
 * Key principles:
 * - Every character must occupy the exact same position as in the textarea
 * - No font-size changes, no padding/margin on inline elements
 * - Markdown tokens remain visible but styled
 */
export class MarkdownParser {
  // Track link index for anchor naming
  static linkIndex = 0;

<<<<<<< HEAD
  // Global code highlighter function
  static codeHighlighter = null;

=======
>>>>>>> 9e3c2c48
  /**
   * Reset link index (call before parsing a new document)
   */
  static resetLinkIndex() {
    this.linkIndex = 0;
  }

<<<<<<< HEAD
  /**
   * Set global code highlighter function
   * @param {Function|null} highlighter - Function that takes (code, language) and returns highlighted HTML
   */
  static setCodeHighlighter(highlighter) {
    this.codeHighlighter = highlighter;
  }

=======
>>>>>>> 9e3c2c48
  /**
   * Escape HTML special characters
   * @param {string} text - Raw text to escape
   * @returns {string} Escaped HTML-safe text
   */
  static escapeHtml(text) {
    const map = {
      '&': '&amp;',
      '<': '&lt;',
      '>': '&gt;',
      '"': '&quot;',
      "'": '&#39;'
    };
    return text.replace(/[&<>"']/g, m => map[m]);
  }

  /**
   * Preserve leading spaces as non-breaking spaces
   * @param {string} html - HTML string
   * @param {string} originalLine - Original line with spaces
   * @returns {string} HTML with preserved indentation
   */
  static preserveIndentation(html, originalLine) {
    const leadingSpaces = originalLine.match(/^(\s*)/)[1];
    const indentation = leadingSpaces.replace(/ /g, '&nbsp;');
    return html.replace(/^\s*/, indentation);
  }

  /**
   * Parse headers (h1-h3 only)
   * @param {string} html - HTML line to parse
   * @returns {string} Parsed HTML with header styling
   */
  static parseHeader(html) {
    return html.replace(/^(#{1,3})\s(.+)$/, (match, hashes, content) => {
      const level = hashes.length;
      return `<h${level}><span class="syntax-marker">${hashes} </span>${content}</h${level}>`;
    });
  }

  /**
   * Parse horizontal rules
   * @param {string} html - HTML line to parse
   * @returns {string|null} Parsed horizontal rule or null
   */
  static parseHorizontalRule(html) {
    if (html.match(/^(-{3,}|\*{3,}|_{3,})$/)) {
      return `<div><span class="hr-marker">${html}</span></div>`;
    }
    return null;
  }

  /**
   * Parse blockquotes
   * @param {string} html - HTML line to parse
   * @returns {string} Parsed blockquote
   */
  static parseBlockquote(html) {
    return html.replace(/^&gt; (.+)$/, (match, content) => {
      return `<span class="blockquote"><span class="syntax-marker">&gt;</span> ${content}</span>`;
    });
  }

  /**
   * Parse bullet lists
   * @param {string} html - HTML line to parse
   * @returns {string} Parsed bullet list item
   */
  static parseBulletList(html) {
    return html.replace(/^((?:&nbsp;)*)([-*])\s(.+)$/, (match, indent, marker, content) => {
      return `${indent}<li class="bullet-list"><span class="syntax-marker">${marker} </span>${content}</li>`;
    });
  }

  /**
   * Parse numbered lists
   * @param {string} html - HTML line to parse
   * @returns {string} Parsed numbered list item
   */
  static parseNumberedList(html) {
    return html.replace(/^((?:&nbsp;)*)(\d+\.)\s(.+)$/, (match, indent, marker, content) => {
      return `${indent}<li class="ordered-list"><span class="syntax-marker">${marker} </span>${content}</li>`;
    });
  }

  /**
   * Parse code blocks (markers only)
   * @param {string} html - HTML line to parse
   * @returns {string|null} Parsed code fence or null
   */
  static parseCodeBlock(html) {
    // The line must start with three backticks and have no backticks after subsequent text
    const codeFenceRegex = /^`{3}[^`]*$/;
    if (codeFenceRegex.test(html)) {
      return `<div><span class="code-fence">${html}</span></div>`;
    }
    return null;
  }

  /**
   * Parse bold text
   * @param {string} html - HTML with potential bold markdown
   * @returns {string} HTML with bold styling
   */
  static parseBold(html) {
    html = html.replace(/\*\*(.+?)\*\*/g, '<strong><span class="syntax-marker">**</span>$1<span class="syntax-marker">**</span></strong>');
    html = html.replace(/__(.+?)__/g, '<strong><span class="syntax-marker">__</span>$1<span class="syntax-marker">__</span></strong>');
    return html;
  }

  /**
   * Parse italic text
   * Note: Uses lookbehind assertions - requires modern browsers
   * @param {string} html - HTML with potential italic markdown
   * @returns {string} HTML with italic styling
   */
  static parseItalic(html) {
    html = html.replace(/(?<!\*)\*(?!\*)(.+?)(?<!\*)\*(?!\*)/g, '<em><span class="syntax-marker">*</span>$1<span class="syntax-marker">*</span></em>');
    html = html.replace(/(?<!_)_(?!_)(.+?)(?<!_)_(?!_)/g, '<em><span class="syntax-marker">_</span>$1<span class="syntax-marker">_</span></em>');
    return html;
  }

  /**
   * Parse strikethrough text
   * Supports both single (~) and double (~~) tildes, but rejects 3+ tildes
   * @param {string} html - HTML with potential strikethrough markdown
   * @returns {string} HTML with strikethrough styling
   */
  static parseStrikethrough(html) {
    // Double tilde strikethrough: ~~text~~ (but not if part of 3+ tildes)
    html = html.replace(/(?<!~)~~(?!~)(.+?)(?<!~)~~(?!~)/g, '<del><span class="syntax-marker">~~</span>$1<span class="syntax-marker">~~</span></del>');
    // Single tilde strikethrough: ~text~ (but not if part of 2+ tildes on either side)
    html = html.replace(/(?<!~)~(?!~)(.+?)(?<!~)~(?!~)/g, '<del><span class="syntax-marker">~</span>$1<span class="syntax-marker">~</span></del>');
    return html;
  }

  /**
   * Parse inline code
   * @param {string} html - HTML with potential code markdown
   * @returns {string} HTML with code styling
   */
  static parseInlineCode(html) {
    // Must have equal number of backticks before and after inline code
    //
    // Regex explainer:
    // (?<!`): A negative lookbehind ensuring the opening backticks are not preceded by another backtick.
    // (`+): A capturing group that matches and remembers the opening sequence of one or more backticks. This is Group 1.
    // ((?:(?!\1).)+?): A capturing group that greedily matches any character that is not the exact sequence of backticks captured in Group 1. This is Group 2.
    // (\1): A backreference to Group 1, ensuring the closing sequence has the exact same number of backticks as the opening sequence. This is Group 3.
    // (?!`): A negative lookahead ensuring the closing backticks are not followed by another backtick.
    return html.replace(/(?<!`)(`+)(?!`)((?:(?!\1).)+?)(\1)(?!`)/g, '<code><span class="syntax-marker">$1</span>$2<span class="syntax-marker">$3</span></code>');
  }

  /**
   * Sanitize URL to prevent XSS attacks
   * @param {string} url - URL to sanitize
   * @returns {string} Safe URL or '#' if dangerous
   */
  static sanitizeUrl(url) {
    // Trim whitespace and convert to lowercase for protocol check
    const trimmed = url.trim();
    const lower = trimmed.toLowerCase();

    // Allow safe protocols
    const safeProtocols = [
      'http://',
      'https://',
      'mailto:',
      'ftp://',
      'ftps://'
    ];

    // Check if URL starts with a safe protocol
    const hasSafeProtocol = safeProtocols.some(protocol => lower.startsWith(protocol));

    // Allow relative URLs (starting with / or # or no protocol)
    const isRelative = trimmed.startsWith('/') ||
                      trimmed.startsWith('#') ||
                      trimmed.startsWith('?') ||
                      trimmed.startsWith('.') ||
                      (!trimmed.includes(':') && !trimmed.includes('//'));

    // If safe protocol or relative URL, return as-is
    if (hasSafeProtocol || isRelative) {
      return url;
    }

    // Block dangerous protocols (javascript:, data:, vbscript:, etc.)
    return '#';
  }

  /**
   * Parse links
   * @param {string} html - HTML with potential link markdown
   * @returns {string} HTML with link styling
   */
  static parseLinks(html) {
    return html.replace(/\[(.+?)\]\((.+?)\)/g, (match, text, url) => {
      const anchorName = `--link-${this.linkIndex++}`;
      // Sanitize URL to prevent XSS attacks
      const safeUrl = this.sanitizeUrl(url);
      // Use real href - pointer-events handles click prevention in normal mode
      return `<a href="${safeUrl}" style="anchor-name: ${anchorName}"><span class="syntax-marker">[</span>${text}<span class="syntax-marker url-part">](${url})</span></a>`;
    });
  }

  /**
   * Parse all inline elements in correct order
   * @param {string} text - Text with potential inline markdown
   * @returns {string} HTML with all inline styling
   */
  static parseInlineElements(text) {
    let html = text;
    // Order matters: parse code first
    html = this.parseInlineCode(html);

    // Use placeholders to protect inline code while preserving formatting spans
    // We use Unicode Private Use Area (U+E000-U+F8FF) as placeholders because:
    // 1. These characters are reserved for application-specific use
    // 2. They'll never appear in user text
    // 3. They maintain single-character width (important for alignment)
    // 4. They're invisible if accidentally rendered
    const sanctuaries = new Map();

    // Protect code blocks
    html = html.replace(/(<code>.*?<\/code>)/g, (match) => {
      const placeholder = `\uE000${sanctuaries.size}\uE001`;
      sanctuaries.set(placeholder, match);
      return placeholder;
    });

    // Parse links AFTER protecting code but BEFORE bold/italic
    // This ensures link URLs don't get processed as markdown
    html = this.parseLinks(html);

    // Protect entire link elements (not just the URL part)
    html = html.replace(/(<a[^>]*>.*?<\/a>)/g, (match) => {
      const placeholder = `\uE000${sanctuaries.size}\uE001`;
      sanctuaries.set(placeholder, match);
      return placeholder;
    });

    // Process other inline elements on text with placeholders
    html = this.parseStrikethrough(html);
    html = this.parseBold(html);
    html = this.parseItalic(html);

    // Restore all sanctuaries
    sanctuaries.forEach((content, placeholder) => {
      html = html.replace(placeholder, content);
    });

    return html;
  }

  /**
   * Parse a single line of markdown
   * @param {string} line - Raw markdown line
   * @returns {string} Parsed HTML line
   */
  static parseLine(line) {
    let html = this.escapeHtml(line);

    // Preserve indentation
    html = this.preserveIndentation(html, line);

    // Check for block elements first
    const horizontalRule = this.parseHorizontalRule(html);
    if (horizontalRule) return horizontalRule;

    const codeBlock = this.parseCodeBlock(html);
    if (codeBlock) return codeBlock;

    // Parse block elements
    html = this.parseHeader(html);
    html = this.parseBlockquote(html);
    html = this.parseBulletList(html);
    html = this.parseNumberedList(html);

    // Parse inline elements
    html = this.parseInlineElements(html);

    // Wrap in div to maintain line structure
    if (html.trim() === '') {
      // Intentionally use &nbsp; for empty lines to maintain vertical spacing
      // This causes a 0->1 character count difference but preserves visual alignment
      return '<div>&nbsp;</div>';
    }

    return `<div>${html}</div>`;
  }

  /**
   * Parse full markdown text
   * @param {string} text - Full markdown text
   * @param {number} activeLine - Currently active line index (optional)
   * @param {boolean} showActiveLineRaw - Show raw markdown on active line
   * @param {Function} instanceHighlighter - Instance-specific code highlighter (optional)
   * @returns {string} Parsed HTML
   */
  static parse(text, activeLine = -1, showActiveLineRaw = false, instanceHighlighter = null) {
    // Reset link counter for each parse
    this.resetLinkIndex();

    const lines = text.split('\n');
    let inCodeBlock = false;

    const parsedLines = lines.map((line, index) => {
      // Show raw markdown on active line if requested
      if (showActiveLineRaw && index === activeLine) {
        const content = this.escapeHtml(line) || '&nbsp;';
        return `<div class="raw-line">${content}</div>`;
      }

      // Check if this line is a code fence
      const codeFenceRegex = /^```[^`]*$/;
      if (codeFenceRegex.test(line)) {
        inCodeBlock = !inCodeBlock;
        // Parse fence markers normally to get styled output
        return this.parseLine(line);
      }

      // If we're inside a code block, don't parse as markdown
      if (inCodeBlock) {
        const escaped = this.escapeHtml(line);
        const indented = this.preserveIndentation(escaped, line);
        return `<div>${indented || '&nbsp;'}</div>`;
      }

      // Otherwise, parse the markdown normally
      return this.parseLine(line);
    });

    // Join without newlines to prevent extra spacing
    const html = parsedLines.join('');

    // Apply post-processing for list consolidation
    return this.postProcessHTML(html, instanceHighlighter);
  }

  /**
   * Post-process HTML to consolidate lists and code blocks
   * @param {string} html - HTML to post-process
   * @param {Function} instanceHighlighter - Instance-specific code highlighter (optional)
   * @returns {string} Post-processed HTML with consolidated lists and code blocks
   */
  static postProcessHTML(html, instanceHighlighter = null) {
    // Check if we're in a browser environment
    if (typeof document === 'undefined' || !document) {
      // In Node.js environment - do manual post-processing
      return this.postProcessHTMLManual(html, instanceHighlighter);
    }

    // Parse HTML string into DOM
    const container = document.createElement('div');
    container.innerHTML = html;

    let currentList = null;
    let listType = null;
    let currentCodeBlock = null;
    let inCodeBlock = false;

    // Process all direct children - need to be careful with live NodeList
    const children = Array.from(container.children);

    for (let i = 0; i < children.length; i++) {
      const child = children[i];

      // Skip if child was already processed/removed
      if (!child.parentNode) continue;

      // Check for code fence start/end
      const codeFence = child.querySelector('.code-fence');
      if (codeFence) {
        const fenceText = codeFence.textContent;
        if (fenceText.startsWith('```')) {
          if (!inCodeBlock) {
            // Start of code block - keep fence visible, then add pre/code
            inCodeBlock = true;

            // Create the code block that will follow the fence
            currentCodeBlock = document.createElement('pre');
            const codeElement = document.createElement('code');
            currentCodeBlock.appendChild(codeElement);
            currentCodeBlock.className = 'code-block';

            // Extract language if present
            const lang = fenceText.slice(3).trim();
            if (lang) {
              codeElement.className = `language-${lang}`;
            }

            // Insert code block after the fence div (don't remove the fence)
            container.insertBefore(currentCodeBlock, child.nextSibling);

            // Store reference to the code element for adding content
            currentCodeBlock._codeElement = codeElement;
            currentCodeBlock._language = lang;
            currentCodeBlock._codeContent = '';
            continue;
          } else {
            // End of code block - apply highlighting if needed
            const highlighter = instanceHighlighter || this.codeHighlighter;
            if (currentCodeBlock && highlighter && currentCodeBlock._codeContent) {
              try {
                const highlightedCode = highlighter(
                  currentCodeBlock._codeContent,
                  currentCodeBlock._language || ''
                );
                currentCodeBlock._codeElement.innerHTML = highlightedCode;
              } catch (error) {
                console.warn('Code highlighting failed:', error);
                // Keep the plain text content as fallback
              }
            }

            inCodeBlock = false;
            currentCodeBlock = null;
            continue;
          }
        }
      }

      // Check if we're in a code block - any div that's not a code fence
      if (inCodeBlock && currentCodeBlock && child.tagName === 'DIV' && !child.querySelector('.code-fence')) {
        const codeElement = currentCodeBlock._codeElement || currentCodeBlock.querySelector('code');
        // Add the line content to the code block content (for highlighting)
        if (currentCodeBlock._codeContent.length > 0) {
          currentCodeBlock._codeContent += '\n';
        }
        // Get the actual text content, preserving spaces
        const lineText = child.textContent.replace(/\u00A0/g, ' '); // \u00A0 is nbsp
        currentCodeBlock._codeContent += lineText;

        // Also add to the code element (fallback if no highlighter)
        if (codeElement.textContent.length > 0) {
          codeElement.textContent += '\n';
        }
        codeElement.textContent += lineText;
        child.remove();
        continue;
      }

      // Check if this div contains a list item
      let listItem = null;
      if (child.tagName === 'DIV') {
        // Look for li inside the div
        listItem = child.querySelector('li');
      }

      if (listItem) {
        const isBullet = listItem.classList.contains('bullet-list');
        const isOrdered = listItem.classList.contains('ordered-list');

        if (!isBullet && !isOrdered) {
          currentList = null;
          listType = null;
          continue;
        }

        const newType = isBullet ? 'ul' : 'ol';

        // Start new list or continue current
        if (!currentList || listType !== newType) {
          currentList = document.createElement(newType);
          container.insertBefore(currentList, child);
          listType = newType;
        }

<<<<<<< HEAD
=======
        // Extract and preserve indentation from the div before moving the list item
        const indentationNodes = [];
        for (const node of child.childNodes) {
          if (node.nodeType === 3 && node.textContent.match(/^\u00A0+$/)) {
            // This is a text node containing only non-breaking spaces (indentation)
            indentationNodes.push(node.cloneNode(true));
          } else if (node === listItem) {
            break; // Stop when we reach the list item
          }
        }

        // Add indentation to the list item
        indentationNodes.forEach(node => {
          listItem.insertBefore(node, listItem.firstChild);
        });

>>>>>>> 9e3c2c48
        // Move the list item to the current list
        currentList.appendChild(listItem);

        // Remove the now-empty div wrapper
        child.remove();
      } else {
        // Non-list element ends current list
        currentList = null;
        listType = null;
      }
    }

    return container.innerHTML;
  }

  /**
   * Manual post-processing for Node.js environments (without DOM)
   * @param {string} html - HTML to post-process
   * @param {Function} instanceHighlighter - Instance-specific code highlighter (optional)
   * @returns {string} Post-processed HTML
   */
  static postProcessHTMLManual(html, instanceHighlighter = null) {
    let processed = html;

    // Process unordered lists
    processed = processed.replace(/((?:<div>(?:&nbsp;)*<li class="bullet-list">.*?<\/li><\/div>\s*)+)/gs, (match) => {
      const divs = match.match(/<div>(?:&nbsp;)*<li class="bullet-list">.*?<\/li><\/div>/gs) || [];
      if (divs.length > 0) {
        const items = divs.map(div => {
          // Extract indentation and list item
          const indentMatch = div.match(/<div>((?:&nbsp;)*)<li/);
          const listItemMatch = div.match(/<li class="bullet-list">.*?<\/li>/);

          if (indentMatch && listItemMatch) {
            const indentation = indentMatch[1];
            const listItem = listItemMatch[0];
            // Insert indentation at the start of the list item content
            return listItem.replace(/<li class="bullet-list">/, `<li class="bullet-list">${indentation}`);
          }
          return listItemMatch ? listItemMatch[0] : '';
        }).filter(Boolean);

        return '<ul>' + items.join('') + '</ul>';
      }
      return match;
    });

    // Process ordered lists
    processed = processed.replace(/((?:<div>(?:&nbsp;)*<li class="ordered-list">.*?<\/li><\/div>\s*)+)/gs, (match) => {
      const divs = match.match(/<div>(?:&nbsp;)*<li class="ordered-list">.*?<\/li><\/div>/gs) || [];
      if (divs.length > 0) {
        const items = divs.map(div => {
          // Extract indentation and list item
          const indentMatch = div.match(/<div>((?:&nbsp;)*)<li/);
          const listItemMatch = div.match(/<li class="ordered-list">.*?<\/li>/);

          if (indentMatch && listItemMatch) {
            const indentation = indentMatch[1];
            const listItem = listItemMatch[0];
            // Insert indentation at the start of the list item content
            return listItem.replace(/<li class="ordered-list">/, `<li class="ordered-list">${indentation}`);
          }
          return listItemMatch ? listItemMatch[0] : '';
        }).filter(Boolean);

        return '<ol>' + items.join('') + '</ol>';
      }
      return match;
    });

    // Process code blocks - KEEP the fence markers for alignment AND use semantic pre/code
    const codeBlockRegex = /<div><span class="code-fence">(```[^<]*)<\/span><\/div>(.*?)<div><span class="code-fence">(```)<\/span><\/div>/gs;
    processed = processed.replace(codeBlockRegex, (match, openFence, content, closeFence) => {
      // Extract the content between fences
      const lines = content.match(/<div>(.*?)<\/div>/gs) || [];
      const codeContent = lines.map(line => {
        // Extract text from each div - content is already escaped
        const text = line.replace(/<div>(.*?)<\/div>/s, '$1')
          .replace(/&nbsp;/g, ' ');
        return text;
      }).join('\n');

      // Extract language from the opening fence
      const lang = openFence.slice(3).trim();
      const langClass = lang ? ` class="language-${lang}"` : '';

<<<<<<< HEAD
      // Apply code highlighting if available
      let highlightedContent = codeContent;
      const highlighter = instanceHighlighter || this.codeHighlighter;
      if (highlighter) {
        try {
          highlightedContent = highlighter(codeContent, lang);
        } catch (error) {
          console.warn('Code highlighting failed:', error);
          // Fall back to original content
        }
      }

=======
>>>>>>> 9e3c2c48
      // Keep fence markers visible as separate divs, with pre/code block between them
      let result = `<div><span class="code-fence">${openFence}</span></div>`;
      // Use highlighted content if available, otherwise use escaped content
      result += `<pre class="code-block"><code${langClass}>${highlightedContent}</code></pre>`;
      result += `<div><span class="code-fence">${closeFence}</span></div>`;

      return result;
    });

    return processed;
  }

  /**
   * List pattern definitions
   */
  static LIST_PATTERNS = {
    bullet: /^(\s*)([-*+])\s+(.*)$/,
    numbered: /^(\s*)(\d+)\.\s+(.*)$/,
    checkbox: /^(\s*)-\s+\[([ x])\]\s+(.*)$/
  };

  /**
   * Get list context at cursor position
   * @param {string} text - Full text content
   * @param {number} cursorPosition - Current cursor position
   * @returns {Object} List context information
   */
  static getListContext(text, cursorPosition) {
    // Find the line containing the cursor
    const lines = text.split('\n');
    let currentPos = 0;
    let lineIndex = 0;
    let lineStart = 0;

    for (let i = 0; i < lines.length; i++) {
      const lineLength = lines[i].length;
      if (currentPos + lineLength >= cursorPosition) {
        lineIndex = i;
        lineStart = currentPos;
        break;
      }
      currentPos += lineLength + 1; // +1 for newline
    }

    const currentLine = lines[lineIndex];
    const lineEnd = lineStart + currentLine.length;

    // Check for checkbox first (most specific)
    const checkboxMatch = currentLine.match(this.LIST_PATTERNS.checkbox);
    if (checkboxMatch) {
      return {
        inList: true,
        listType: 'checkbox',
        indent: checkboxMatch[1],
        marker: '-',
        checked: checkboxMatch[2] === 'x',
        content: checkboxMatch[3],
        lineStart,
        lineEnd,
        markerEndPos: lineStart + checkboxMatch[1].length + checkboxMatch[2].length + 5 // indent + "- [ ] "
      };
    }

    // Check for bullet list
    const bulletMatch = currentLine.match(this.LIST_PATTERNS.bullet);
    if (bulletMatch) {
      return {
        inList: true,
        listType: 'bullet',
        indent: bulletMatch[1],
        marker: bulletMatch[2],
        content: bulletMatch[3],
        lineStart,
        lineEnd,
        markerEndPos: lineStart + bulletMatch[1].length + bulletMatch[2].length + 1 // indent + marker + space
      };
    }

    // Check for numbered list
    const numberedMatch = currentLine.match(this.LIST_PATTERNS.numbered);
    if (numberedMatch) {
      return {
        inList: true,
        listType: 'numbered',
        indent: numberedMatch[1],
        marker: parseInt(numberedMatch[2]),
        content: numberedMatch[3],
        lineStart,
        lineEnd,
        markerEndPos: lineStart + numberedMatch[1].length + numberedMatch[2].length + 2 // indent + number + ". "
      };
    }

    // Not in a list
    return {
      inList: false,
      listType: null,
      indent: '',
      marker: null,
      content: currentLine,
      lineStart,
      lineEnd,
      markerEndPos: lineStart
    };
  }

  /**
   * Create a new list item based on context
   * @param {Object} context - List context from getListContext
   * @returns {string} New list item text
   */
  static createNewListItem(context) {
    switch (context.listType) {
      case 'bullet':
        return `${context.indent}${context.marker} `;
      case 'numbered':
        return `${context.indent}${context.marker + 1}. `;
      case 'checkbox':
        return `${context.indent}- [ ] `;
      default:
        return '';
    }
  }

  /**
   * Renumber all numbered lists in text
   * @param {string} text - Text containing numbered lists
   * @returns {string} Text with renumbered lists
   */
  static renumberLists(text) {
    const lines = text.split('\n');
    const numbersByIndent = new Map();
    let inList = false;

    const result = lines.map(line => {
      const match = line.match(this.LIST_PATTERNS.numbered);

      if (match) {
        const indent = match[1];
        const indentLevel = indent.length;
        const content = match[3];

        // If we weren't in a list or indent changed, reset lower levels
        if (!inList) {
          numbersByIndent.clear();
        }

        // Get the next number for this indent level
        const currentNumber = (numbersByIndent.get(indentLevel) || 0) + 1;
        numbersByIndent.set(indentLevel, currentNumber);

        // Clear deeper indent levels
        for (const [level] of numbersByIndent) {
          if (level > indentLevel) {
            numbersByIndent.delete(level);
          }
        }

        inList = true;
        return `${indent}${currentNumber}. ${content}`;
      } else {
        // Not a numbered list item
        if (line.trim() === '' || !line.match(/^\s/)) {
          // Empty line or non-indented line breaks the list
          inList = false;
          numbersByIndent.clear();
        }
        return line;
      }
    });

    return result.join('\n');
  }
}<|MERGE_RESOLUTION|>--- conflicted
+++ resolved
@@ -10,12 +10,9 @@
   // Track link index for anchor naming
   static linkIndex = 0;
 
-<<<<<<< HEAD
   // Global code highlighter function
   static codeHighlighter = null;
 
-=======
->>>>>>> 9e3c2c48
   /**
    * Reset link index (call before parsing a new document)
    */
@@ -23,7 +20,6 @@
     this.linkIndex = 0;
   }
 
-<<<<<<< HEAD
   /**
    * Set global code highlighter function
    * @param {Function|null} highlighter - Function that takes (code, language) and returns highlighted HTML
@@ -31,9 +27,6 @@
   static setCodeHighlighter(highlighter) {
     this.codeHighlighter = highlighter;
   }
-
-=======
->>>>>>> 9e3c2c48
   /**
    * Escape HTML special characters
    * @param {string} text - Raw text to escape
@@ -503,8 +496,6 @@
           listType = newType;
         }
 
-<<<<<<< HEAD
-=======
         // Extract and preserve indentation from the div before moving the list item
         const indentationNodes = [];
         for (const node of child.childNodes) {
@@ -521,7 +512,6 @@
           listItem.insertBefore(node, listItem.firstChild);
         });
 
->>>>>>> 9e3c2c48
         // Move the list item to the current list
         currentList.appendChild(listItem);
 
@@ -608,7 +598,6 @@
       const lang = openFence.slice(3).trim();
       const langClass = lang ? ` class="language-${lang}"` : '';
 
-<<<<<<< HEAD
       // Apply code highlighting if available
       let highlightedContent = codeContent;
       const highlighter = instanceHighlighter || this.codeHighlighter;
@@ -621,8 +610,6 @@
         }
       }
 
-=======
->>>>>>> 9e3c2c48
       // Keep fence markers visible as separate divs, with pre/code block between them
       let result = `<div><span class="code-fence">${openFence}</span></div>`;
       // Use highlighted content if available, otherwise use escaped content
